--- conflicted
+++ resolved
@@ -69,13 +69,8 @@
 
         cfg = config.load_config(
             config_file=config_path,
-<<<<<<< HEAD
-            site_name='ClickHouse Documentation' if lang == 'en' or 'fa' else 'Документация ClickHouse',
-      			site_url='https://clickhouse.yandex/docs/%s/' % lang,
-=======
             site_name='ClickHouse Documentation' if lang == 'en' or lang == 'fa' else 'Документация ClickHouse',
             site_url='https://clickhouse.yandex/docs/%s/' % lang,
->>>>>>> 2c7e2a94
             docs_dir=os.path.join(args.docs_dir, lang),
             site_dir=os.path.join(args.output_dir, lang),
             strict=True,
