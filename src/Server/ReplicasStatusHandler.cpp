#include <Server/ReplicasStatusHandler.h>

#include <Databases/IDatabase.h>
#include <IO/HTTPCommon.h>
#include <Interpreters/Context.h>
#include <Server/HTTP/HTMLForm.h>
#include <Server/HTTPHandlerFactory.h>
#include <Server/HTTPHandlerRequestFilter.h>
#include <Server/IServer.h>
#include <Storages/StorageReplicatedMergeTree.h>
#include <Common/typeid_cast.h>

#include <Poco/Net/HTTPRequestHandlerFactory.h>
#include <Poco/Net/HTTPServerRequest.h>
#include <Poco/Net/HTTPServerResponse.h>


namespace DB
{

ReplicasStatusHandler::ReplicasStatusHandler(IServer & server) : WithContext(server.context())
{
}

void ReplicasStatusHandler::handleRequest(HTTPServerRequest & request, HTTPServerResponse & response)
{
    try
    {
        HTMLForm params(getContext()->getSettingsRef(), request);

        const auto & config = getContext()->getConfigRef();

        const MergeTreeSettings & settings = getContext()->getReplicatedMergeTreeSettings();

        /// Even if lag is small, output detailed information about the lag.
        bool verbose = false;
        bool enable_verbose = config.getBool("enable_verbose_replicas_status", true);

        if (params.get("verbose", "") == "1" && enable_verbose)
            verbose = true;

        bool ok = true;
        WriteBufferFromOwnString message;

        auto databases = DatabaseCatalog::instance().getDatabases();

        /// Iterate through all the replicated tables.
        for (const auto & db : databases)
        {
            /// Check if database can contain replicated tables
            if (!db.second->canContainMergeTreeTables())
                continue;

            for (auto iterator = db.second->getTablesIterator(getContext()); iterator->isValid(); iterator->next())
            {
                const auto & table = iterator->table();
                if (!table)
                    continue;

                StorageReplicatedMergeTree * table_replicated = dynamic_cast<StorageReplicatedMergeTree *>(table.get());

                if (!table_replicated)
                    continue;

                time_t absolute_delay = 0;
                time_t relative_delay = 0;

                if (!table_replicated->isTableReadOnly())
                {
                    table_replicated->getReplicaDelays(absolute_delay, relative_delay);

                    if ((settings.min_absolute_delay_to_close && absolute_delay >= static_cast<time_t>(settings.min_absolute_delay_to_close))
                        || (settings.min_relative_delay_to_close && relative_delay >= static_cast<time_t>(settings.min_relative_delay_to_close)))
                        ok = false;

                    message << backQuoteIfNeed(db.first) << "." << backQuoteIfNeed(iterator->name())
                        << ":\tAbsolute delay: " << absolute_delay << ". Relative delay: " << relative_delay << ".\n";
                }
                else
                {
                    message << backQuoteIfNeed(db.first) << "." << backQuoteIfNeed(iterator->name())
                        << ":\tis readonly. \n";
                }
            }
        }

<<<<<<< HEAD
        const auto & server_settings = getContext()->getServerSettings();
        setResponseDefaultHeaders(response, server_settings.keep_alive_timeout.totalSeconds());
=======
        setResponseDefaultHeaders(response, config.getUInt("keep_alive_timeout", DEFAULT_HTTP_KEEP_ALIVE_TIMEOUT));
>>>>>>> 36d19058

        if (!ok)
        {
            response.setStatusAndReason(Poco::Net::HTTPResponse::HTTP_SERVICE_UNAVAILABLE);
            if (enable_verbose)
                verbose = true;
        }

        if (verbose)
            *response.send() << message.str();
        else
        {
            const char * data = "Ok.\n";
            response.sendBuffer(data, strlen(data));
        }
    }
    catch (...)
    {
        tryLogCurrentException("ReplicasStatusHandler");

        try
        {
            response.setStatusAndReason(Poco::Net::HTTPResponse::HTTP_INTERNAL_SERVER_ERROR);

            if (!response.sent())
            {
                /// We have not sent anything yet and we don't even know if we need to compress response.
                *response.send() << getCurrentExceptionMessage(false) << std::endl;
            }
        }
        catch (...)
        {
            LOG_ERROR((&Poco::Logger::get("ReplicasStatusHandler")), "Cannot send exception to client");
        }
    }
}

HTTPRequestHandlerFactoryPtr createReplicasStatusHandlerFactory(IServer & server,
    const Poco::Util::AbstractConfiguration & config,
    const std::string & config_prefix)
{
    auto factory = std::make_shared<HandlingRuleHTTPHandlerFactory<ReplicasStatusHandler>>(server);
    factory->addFiltersFromConfig(config, config_prefix);
    return factory;
}

}<|MERGE_RESOLUTION|>--- conflicted
+++ resolved
@@ -84,12 +84,8 @@
             }
         }
 
-<<<<<<< HEAD
         const auto & server_settings = getContext()->getServerSettings();
         setResponseDefaultHeaders(response, server_settings.keep_alive_timeout.totalSeconds());
-=======
-        setResponseDefaultHeaders(response, config.getUInt("keep_alive_timeout", DEFAULT_HTTP_KEEP_ALIVE_TIMEOUT));
->>>>>>> 36d19058
 
         if (!ok)
         {
