#include <Disks/loadLocalDiskConfig.h>
#include <Poco/Util/AbstractConfiguration.h>
#include <Interpreters/Context.h>
#include <Disks/DiskLocal.h>
#include <Common/Exception.h>

namespace DB
{

namespace ErrorCodes
{
    extern const int UNKNOWN_ELEMENT_IN_CONFIG;
    extern const int EXCESSIVE_ELEMENT_IN_CONFIG;
}

void loadDiskLocalConfig(const String & name,
                      const Poco::Util::AbstractConfiguration & config,
                      const String & config_prefix,
                      ContextPtr context,
                      String & path,
                      UInt64 & keep_free_space_bytes)
{
    path = config.getString(config_prefix + ".path", "");
    if (name == "default")
    {
        if (!path.empty())
            throw Exception(ErrorCodes::UNKNOWN_ELEMENT_IN_CONFIG,
                "\"default\" disk path should be provided in <path> not it <storage_configuration>");
        path = context->getPath();
    }
    else
    {
        if (path.empty())
            throw Exception(ErrorCodes::UNKNOWN_ELEMENT_IN_CONFIG, "Disk path can not be empty. Disk {}", name);
        if (path.back() != '/')
            throw Exception(ErrorCodes::UNKNOWN_ELEMENT_IN_CONFIG, "Disk path must end with /. Disk {}", name);
        if (path == context->getPath())
            throw Exception(ErrorCodes::UNKNOWN_ELEMENT_IN_CONFIG, "Disk path ('{}') cannot be equal to <path>. Use <default> disk instead.", path);
    }

    bool has_space_ratio = config.has(config_prefix + ".keep_free_space_ratio");

    if (config.has(config_prefix + ".keep_free_space_bytes") && has_space_ratio)
        throw Exception(ErrorCodes::EXCESSIVE_ELEMENT_IN_CONFIG,
                        "Only one of 'keep_free_space_bytes' and 'keep_free_space_ratio' can be specified");

    keep_free_space_bytes = config.getUInt64(config_prefix + ".keep_free_space_bytes", 0);

    if (has_space_ratio)
    {
        auto ratio = config.getDouble(config_prefix + ".keep_free_space_ratio");
        if (ratio < 0 || ratio > 1)
            throw Exception(ErrorCodes::EXCESSIVE_ELEMENT_IN_CONFIG, "'keep_free_space_ratio' have to be between 0 and 1");
        String tmp_path = path;
        if (tmp_path.empty())
            tmp_path = context->getPath();

        // Create tmp disk for getting total disk space.
<<<<<<< HEAD
        keep_free_space_bytes = static_cast<UInt64>(*DiskLocal("tmp", tmp_path, 0).getTotalSpace() * ratio);
=======
        keep_free_space_bytes = static_cast<UInt64>(DiskLocal("tmp", tmp_path, 0, config, config_prefix).getTotalSpace() * ratio);
>>>>>>> aac8eda4
    }
}

}<|MERGE_RESOLUTION|>--- conflicted
+++ resolved
@@ -56,11 +56,7 @@
             tmp_path = context->getPath();
 
         // Create tmp disk for getting total disk space.
-<<<<<<< HEAD
-        keep_free_space_bytes = static_cast<UInt64>(*DiskLocal("tmp", tmp_path, 0).getTotalSpace() * ratio);
-=======
-        keep_free_space_bytes = static_cast<UInt64>(DiskLocal("tmp", tmp_path, 0, config, config_prefix).getTotalSpace() * ratio);
->>>>>>> aac8eda4
+        keep_free_space_bytes = static_cast<UInt64>(*DiskLocal("tmp", tmp_path, 0, config, config_prefix).getTotalSpace() * ratio);
     }
 }
 
