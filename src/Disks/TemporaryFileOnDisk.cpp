--- conflicted
+++ resolved
@@ -10,9 +10,6 @@
 namespace DB
 {
 
-<<<<<<< HEAD
-TemporaryFileOnDisk::TemporaryFileOnDisk(const DiskPtr & disk_, const String & prefix_, bool create_directories)
-=======
 TemporaryFileOnDisk::TemporaryFileOnDisk(const DiskPtr & disk_)
     : TemporaryFileOnDisk(disk_, disk_->getPath())
 {}
@@ -24,7 +21,6 @@
 }
 
 TemporaryFileOnDisk::TemporaryFileOnDisk(const DiskPtr & disk_, const String & prefix_)
->>>>>>> 7c4f42d0
     : disk(disk_)
 {
     /// is is possible to use with disk other than DickLocal ?
@@ -40,9 +36,6 @@
     /// a/tmpXXXXX -> <prefix>XXXXX
     assert(filepath.starts_with(dummy_prefix));
     filepath.replace(0, dummy_prefix.length(), prefix_);
-
-    if (create_directories)
-        disk->createDirectories(parentPath(getPath()));
 }
 
 TemporaryFileOnDisk::~TemporaryFileOnDisk()
