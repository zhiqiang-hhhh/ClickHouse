#include "AsynchronousReadIndirectBufferFromRemoteFS.h"

#include <Common/Stopwatch.h>
#include <Common/logger_useful.h>
#include <Common/ElapsedTimeProfileEventIncrement.h>
#include <Disks/IO/ReadBufferFromRemoteFSGather.h>
#include <Disks/IO/ThreadPoolRemoteFSReader.h>


namespace CurrentMetrics
{
    extern const Metric AsynchronousReadWait;
}

namespace ProfileEvents
{
    extern const Event AsynchronousRemoteReadWaitMicroseconds;
    extern const Event RemoteFSSeeks;
    extern const Event RemoteFSPrefetches;
    extern const Event RemoteFSCancelledPrefetches;
    extern const Event RemoteFSUnusedPrefetches;
    extern const Event RemoteFSPrefetchedReads;
    extern const Event RemoteFSUnprefetchedReads;
    extern const Event RemoteFSLazySeeks;
    extern const Event RemoteFSSeeksWithReset;
    extern const Event RemoteFSBuffers;
}

namespace DB
{

namespace ErrorCodes
{
    extern const int LOGICAL_ERROR;
    extern const int ARGUMENT_OUT_OF_BOUND;
}


AsynchronousReadIndirectBufferFromRemoteFS::AsynchronousReadIndirectBufferFromRemoteFS(
        IAsynchronousReader & reader_,
        const ReadSettings & settings_,
        std::shared_ptr<ReadBufferFromRemoteFSGather> impl_,
        size_t min_bytes_for_seek_)
    : ReadBufferFromFileBase(settings_.remote_fs_buffer_size, nullptr, 0)
    , read_settings(settings_)
    , reader(reader_)
    , priority(settings_.priority)
    , impl(impl_)
    , prefetch_buffer(settings_.remote_fs_buffer_size)
    , min_bytes_for_seek(min_bytes_for_seek_)
#ifndef NDEBUG
    , log(&Poco::Logger::get("AsynchronousBufferFromRemoteFS"))
#else
    , log(&Poco::Logger::get("AsyncBuffer(" + impl->getFileName() + ")"))
#endif
{
    ProfileEvents::increment(ProfileEvents::RemoteFSBuffers);
}

String AsynchronousReadIndirectBufferFromRemoteFS::getFileName() const
{
    return impl->getFileName();
}


String AsynchronousReadIndirectBufferFromRemoteFS::getInfoForLog()
{
    return impl->getInfoForLog();
}

size_t AsynchronousReadIndirectBufferFromRemoteFS::getFileSize()
{
    return impl->getFileSize();
}

bool AsynchronousReadIndirectBufferFromRemoteFS::hasPendingDataToRead()
{
    /**
     * Note: read_until_position here can be std::nullopt only for non-MergeTree tables.
     * For mergeTree tables it must be guaranteed that setReadUntilPosition() or
     * setReadUntilEnd() is called before any read or prefetch.
     * setReadUntilEnd() always sets read_until_position to file size.
     * setReadUntilPosition(pos) always has pos > 0, because if
     * right_offset_in_compressed_file is 0, then setReadUntilEnd() is used.
     */
    if (read_until_position)
    {
        /// Everything is already read.
        if (file_offset_of_buffer_end == *read_until_position)
            return false;

        if (file_offset_of_buffer_end > *read_until_position)
            throw Exception(ErrorCodes::LOGICAL_ERROR, "Read beyond last offset ({} > {}, info: {})",
                            file_offset_of_buffer_end, *read_until_position, impl->getInfoForLog());
    }

    return true;
}


std::future<IAsynchronousReader::Result> AsynchronousReadIndirectBufferFromRemoteFS::asyncReadInto(char * data, size_t size)
{
    IAsynchronousReader::Request request;
    request.descriptor = std::make_shared<RemoteFSFileDescriptor>(*impl);
    request.buf = data;
    request.size = size;
    request.offset = file_offset_of_buffer_end;
    request.priority = priority;

    if (bytes_to_ignore)
    {
        request.ignore = bytes_to_ignore;
        bytes_to_ignore = 0;
    }
    return reader.submit(request);
}


void AsynchronousReadIndirectBufferFromRemoteFS::prefetch()
{
    if (prefetch_future.valid())
        return;

    /// Check boundary, which was set in readUntilPosition().
    if (!hasPendingDataToRead())
        return;

    /// Prefetch even in case hasPendingData() == true.
    chassert(prefetch_buffer.size() == read_settings.remote_fs_buffer_size);
    prefetch_future = asyncReadInto(prefetch_buffer.data(), prefetch_buffer.size());
    ProfileEvents::increment(ProfileEvents::RemoteFSPrefetches);
}


void AsynchronousReadIndirectBufferFromRemoteFS::setReadUntilPosition(size_t position)
{
    /// Do not reinitialize internal state in case the new end of range is already included.
    /// Actually it is likely that we will anyway reinitialize it as seek method is called after
    /// changing end position, but seek avoiding feature might help to avoid reinitialization,
    /// so this check is useful to save the prefetch for the time when we try to avoid seek by
    /// reading and ignoring some data.
    if (!read_until_position || position > *read_until_position)
    {
        /// We must wait on future and reset the prefetch here, because otherwise there might be
        /// a race between reading the data in the threadpool and impl->setReadUntilPosition()
        /// which reinitializes internal remote read buffer (because if we have a new read range
        /// then we need a new range request) and in case of reading from cache we need to request
        /// and hold more file segment ranges from cache.
        if (prefetch_future.valid())
        {
            ProfileEvents::increment(ProfileEvents::RemoteFSCancelledPrefetches);
            prefetch_future.wait();
            prefetch_future = {};
        }

        read_until_position = position;
        impl->setReadUntilPosition(*read_until_position);
    }
}


void AsynchronousReadIndirectBufferFromRemoteFS::setReadUntilEnd()
{
    read_until_position = impl->getFileSize();
    impl->setReadUntilPosition(*read_until_position);
}


bool AsynchronousReadIndirectBufferFromRemoteFS::nextImpl()
{
    if (!hasPendingDataToRead())
        return false;

<<<<<<< HEAD
    chassert(file_offset_of_buffer_end <= impl->getFileSize());
    chassert(file_offset_of_buffer_end >= impl->getImplementationBufferOffset());

    Stopwatch watch;
    CurrentMetrics::Increment metric_increment{CurrentMetrics::AsynchronousReadWait};

    size_t size = 0;
    size_t bytes_read = 0;
=======
    size_t size, offset;
>>>>>>> d3614023

    if (prefetch_future.valid())
    {
        ProfileEventTimeIncrement<Microseconds> watch(ProfileEvents::AsynchronousRemoteReadWaitMicroseconds);
        CurrentMetrics::Increment metric_increment{CurrentMetrics::AsynchronousReadWait};

        std::tie(size, offset) = prefetch_future.get();
        prefetch_future = {};
        prefetch_buffer.swap(memory);

        ProfileEvents::increment(ProfileEvents::RemoteFSPrefetchedReads);
    }
    else
    {
        ProfileEventTimeIncrement<Microseconds> watch(ProfileEvents::AsynchronousRemoteReadWaitMicroseconds);

        chassert(memory.size() == read_settings.remote_fs_buffer_size);
        std::tie(size, offset) = impl->readInto(memory.data(), memory.size(), file_offset_of_buffer_end, bytes_to_ignore);
        bytes_to_ignore = 0;

        ProfileEvents::increment(ProfileEvents::RemoteFSUnprefetchedReads);
    }

    chassert(size >= offset);
    size_t bytes_read = size - offset;
    if (bytes_read)
    {
        /// Adjust the working buffer so that it ignores `offset` bytes.
        internal_buffer = Buffer(memory.data(), memory.data() + memory.size());
        working_buffer = Buffer(memory.data() + offset, memory.data() + size);
        pos = working_buffer.begin();
    }

    file_offset_of_buffer_end = impl->getFileOffsetOfBufferEnd();

    /// In case of multiple files for the same file in clickhouse (i.e. log family)
    /// file_offset_of_buffer_end will not match getImplementationBufferOffset()
    /// so we use [impl->getImplementationBufferOffset(), impl->getFileSize()]
    chassert(file_offset_of_buffer_end >= impl->getImplementationBufferOffset());
    chassert(file_offset_of_buffer_end <= impl->getFileSize());

    return bytes_read;
}


off_t AsynchronousReadIndirectBufferFromRemoteFS::seek(off_t offset, int whence)
{
    ProfileEvents::increment(ProfileEvents::RemoteFSSeeks);

    size_t new_pos;
    if (whence == SEEK_SET)
    {
        assert(offset >= 0);
        new_pos = offset;
    }
    else if (whence == SEEK_CUR)
    {
        new_pos = file_offset_of_buffer_end - (working_buffer.end() - pos) + offset;
    }
    else
    {
        throw Exception("ReadBufferFromFileDescriptor::seek expects SEEK_SET or SEEK_CUR as whence", ErrorCodes::ARGUMENT_OUT_OF_BOUND);
    }

    /// Position is unchanged.
    if (new_pos + (working_buffer.end() - pos) == file_offset_of_buffer_end)
        return new_pos;

    bool read_from_prefetch = false;
    while (true)
    {
        if (file_offset_of_buffer_end - working_buffer.size() <= new_pos && new_pos <= file_offset_of_buffer_end)
        {
            /// Position is still inside the buffer.
            /// Probably it is at the end of the buffer - then we will load data on the following 'next' call.

            pos = working_buffer.end() - file_offset_of_buffer_end + new_pos;
            assert(pos >= working_buffer.begin());
            assert(pos <= working_buffer.end());

            return new_pos;
        }
        else if (prefetch_future.valid())
        {
            /// Read from prefetch buffer and recheck if the new position is valid inside.

            if (nextImpl())
            {
                read_from_prefetch = true;
                continue;
            }
        }

        /// Prefetch is cancelled because of seek.
        if (read_from_prefetch)
            ProfileEvents::increment(ProfileEvents::RemoteFSCancelledPrefetches);

        break;
    }

    assert(!prefetch_future.valid());

    /// First reset the buffer so the next read will fetch new data to the buffer.
    resetWorkingBuffer();

    if (read_until_position && new_pos > *read_until_position)
    {
        ProfileEvents::increment(ProfileEvents::RemoteFSSeeksWithReset);
        impl->reset();

        file_offset_of_buffer_end = new_pos = *read_until_position; /// read_until_position is a non-included boundary.
        return new_pos;
    }

    /**
    * Lazy ignore. Save number of bytes to ignore and ignore it either for prefetch buffer or current buffer.
    * Note: we read in range [file_offset_of_buffer_end, read_until_position).
    */
    if (impl->initialized()
        && read_until_position && new_pos < *read_until_position
        && new_pos > file_offset_of_buffer_end
        && new_pos < file_offset_of_buffer_end + min_bytes_for_seek)
    {
        ProfileEvents::increment(ProfileEvents::RemoteFSLazySeeks);
        bytes_to_ignore = new_pos - file_offset_of_buffer_end;
    }
    else
    {
        ProfileEvents::increment(ProfileEvents::RemoteFSSeeksWithReset);
        impl->reset();
        file_offset_of_buffer_end = new_pos;
    }

    return new_pos;
}


void AsynchronousReadIndirectBufferFromRemoteFS::finalize()
{
    if (prefetch_future.valid())
    {
        ProfileEvents::increment(ProfileEvents::RemoteFSUnusedPrefetches);
        prefetch_future.wait();
        prefetch_future = {};
    }
}


AsynchronousReadIndirectBufferFromRemoteFS::~AsynchronousReadIndirectBufferFromRemoteFS()
{
    finalize();
}

}<|MERGE_RESOLUTION|>--- conflicted
+++ resolved
@@ -171,18 +171,11 @@
     if (!hasPendingDataToRead())
         return false;
 
-<<<<<<< HEAD
     chassert(file_offset_of_buffer_end <= impl->getFileSize());
     chassert(file_offset_of_buffer_end >= impl->getImplementationBufferOffset());
 
-    Stopwatch watch;
-    CurrentMetrics::Increment metric_increment{CurrentMetrics::AsynchronousReadWait};
-
-    size_t size = 0;
-    size_t bytes_read = 0;
-=======
     size_t size, offset;
->>>>>>> d3614023
+
 
     if (prefetch_future.valid())
     {
