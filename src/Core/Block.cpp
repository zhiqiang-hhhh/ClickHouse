#include <Common/Exception.h>
#include <Common/FieldVisitorToString.h>

#include <Core/Block.h>

#include <IO/WriteBufferFromString.h>
#include <IO/Operators.h>

#include <Common/assert_cast.h>

#include <Columns/ColumnConst.h>
#include <Columns/ColumnSparse.h>

#include <iterator>


namespace DB
{

namespace ErrorCodes
{
    extern const int LOGICAL_ERROR;
    extern const int POSITION_OUT_OF_BOUND;
    extern const int NOT_FOUND_COLUMN_IN_BLOCK;
    extern const int SIZES_OF_COLUMNS_DOESNT_MATCH;
    extern const int AMBIGUOUS_COLUMN_NAME;
}

template <typename ReturnType>
static ReturnType onError(const std::string & message [[maybe_unused]], int code [[maybe_unused]])
{
    if constexpr (std::is_same_v<ReturnType, void>)
        throw Exception(message, code);
    else
        return false;
};


template <typename ReturnType>
static ReturnType checkColumnStructure(const ColumnWithTypeAndName & actual, const ColumnWithTypeAndName & expected,
    const std::string & context_description, bool allow_materialize, int code)
{
    if (actual.name != expected.name)
        return onError<ReturnType>("Block structure mismatch in " + context_description + " stream: different names of columns:\n"
            + actual.dumpStructure() + "\n" + expected.dumpStructure(), code);

    if (!actual.type->equals(*expected.type))
        return onError<ReturnType>("Block structure mismatch in " + context_description + " stream: different types:\n"
            + actual.dumpStructure() + "\n" + expected.dumpStructure(), code);

    if (!actual.column || !expected.column)
        return ReturnType(true);

    const IColumn * actual_column = actual.column.get();

    /// If we allow to materialize, and expected column is not const or sparse, then unwrap actual column.
    if (allow_materialize)
    {
        if (!isColumnConst(*expected.column))
            if (const auto * column_const = typeid_cast<const ColumnConst *>(actual_column))
                actual_column = &column_const->getDataColumn();

        if (!expected.column->isSparse())
            if (const auto * column_sparse = typeid_cast<const ColumnSparse *>(actual_column))
                actual_column = &column_sparse->getValuesColumn();
    }

    if (actual_column->getName() != expected.column->getName())
        return onError<ReturnType>("Block structure mismatch in " + context_description + " stream: different columns:\n"
            + actual.dumpStructure() + "\n" + expected.dumpStructure(), code);

    if (isColumnConst(*actual.column) && isColumnConst(*expected.column))
    {
        Field actual_value = assert_cast<const ColumnConst &>(*actual.column).getField();
        Field expected_value = assert_cast<const ColumnConst &>(*expected.column).getField();

        if (actual_value != expected_value)
            return onError<ReturnType>("Block structure mismatch in " + context_description + " stream: different values of constants, actual: "
                + applyVisitor(FieldVisitorToString(), actual_value) + ", expected: " + applyVisitor(FieldVisitorToString(), expected_value),
                code);
    }

    return ReturnType(true);
}


template <typename ReturnType>
static ReturnType checkBlockStructure(const Block & lhs, const Block & rhs, const std::string & context_description, bool allow_materialize)
{
    size_t columns = rhs.columns();
    if (lhs.columns() != columns)
        return onError<ReturnType>("Block structure mismatch in " + context_description + " stream: different number of columns:\n"
            + lhs.dumpStructure() + "\n" + rhs.dumpStructure(), ErrorCodes::LOGICAL_ERROR);

    for (size_t i = 0; i < columns; ++i)
    {
        const auto & actual = lhs.getByPosition(i);
        const auto & expected = rhs.getByPosition(i);

        if constexpr (std::is_same_v<ReturnType, bool>)
        {
            if (!checkColumnStructure<ReturnType>(actual, expected, context_description, allow_materialize, ErrorCodes::LOGICAL_ERROR))
                return false;
        }
        else
            checkColumnStructure<ReturnType>(actual, expected, context_description, allow_materialize, ErrorCodes::LOGICAL_ERROR);
    }

    return ReturnType(true);
}


Block::Block(std::initializer_list<ColumnWithTypeAndName> il) : data{il}
{
    initializeIndexByName();
}


Block::Block(const ColumnsWithTypeAndName & data_) : data{data_}
{
    initializeIndexByName();
}


void Block::initializeIndexByName()
{
    for (size_t i = 0, size = data.size(); i < size; ++i)
        index_by_name.emplace(data[i].name, i);
}


void Block::reserve(size_t count)
{
    index_by_name.reserve(count);
    data.reserve(count);
}


void Block::insert(size_t position, ColumnWithTypeAndName elem)
{
    if (position > data.size())
        throw Exception("Position out of bound in Block::insert(), max position = "
        + toString(data.size()), ErrorCodes::POSITION_OUT_OF_BOUND);

    if (elem.name.empty())
        throw Exception("Column name in Block cannot be empty", ErrorCodes::AMBIGUOUS_COLUMN_NAME);

    for (auto & name_pos : index_by_name)
        if (name_pos.second >= position)
            ++name_pos.second;

    auto [it, inserted] = index_by_name.emplace(elem.name, position);
    if (!inserted)
        checkColumnStructure<void>(data[it->second], elem,
            "(columns with identical name must have identical structure)", true, ErrorCodes::AMBIGUOUS_COLUMN_NAME);

    data.emplace(data.begin() + position, std::move(elem));
}


void Block::insert(ColumnWithTypeAndName elem)
{
    if (elem.name.empty())
        throw Exception("Column name in Block cannot be empty", ErrorCodes::AMBIGUOUS_COLUMN_NAME);

    auto [it, inserted] = index_by_name.emplace(elem.name, data.size());
    if (!inserted)
        checkColumnStructure<void>(data[it->second], elem,
            "(columns with identical name must have identical structure)", true, ErrorCodes::AMBIGUOUS_COLUMN_NAME);

    data.emplace_back(std::move(elem));
}


void Block::insertUnique(ColumnWithTypeAndName elem)
{
    if (elem.name.empty())
        throw Exception("Column name in Block cannot be empty", ErrorCodes::AMBIGUOUS_COLUMN_NAME);

    if (index_by_name.end() == index_by_name.find(elem.name))
        insert(std::move(elem));
}


void Block::erase(const std::set<size_t> & positions)
{
    for (auto it = positions.rbegin(); it != positions.rend(); ++it)
        erase(*it);
}


void Block::erase(size_t position)
{
    if (data.empty())
        throw Exception("Block is empty", ErrorCodes::POSITION_OUT_OF_BOUND);

    if (position >= data.size())
        throw Exception("Position out of bound in Block::erase(), max position = "
            + toString(data.size() - 1), ErrorCodes::POSITION_OUT_OF_BOUND);

    eraseImpl(position);
}


void Block::eraseImpl(size_t position)
{
    data.erase(data.begin() + position);

    for (auto it = index_by_name.begin(); it != index_by_name.end();)
    {
        if (it->second == position)
            index_by_name.erase(it++);
        else
        {
            if (it->second > position)
                --it->second;
            ++it;
        }
    }
}


void Block::erase(const String & name)
{
    auto index_it = index_by_name.find(name);
    if (index_it == index_by_name.end())
        throw Exception("No such name in Block::erase(): '"
            + name + "'", ErrorCodes::NOT_FOUND_COLUMN_IN_BLOCK);

    eraseImpl(index_it->second);
}


ColumnWithTypeAndName & Block::safeGetByPosition(size_t position)
{
    if (data.empty())
        throw Exception("Block is empty", ErrorCodes::POSITION_OUT_OF_BOUND);

    if (position >= data.size())
        throw Exception("Position " + toString(position)
            + " is out of bound in Block::safeGetByPosition(), max position = "
            + toString(data.size() - 1)
            + ", there are columns: " + dumpNames(), ErrorCodes::POSITION_OUT_OF_BOUND);

    return data[position];
}


const ColumnWithTypeAndName & Block::safeGetByPosition(size_t position) const
{
    if (data.empty())
        throw Exception("Block is empty", ErrorCodes::POSITION_OUT_OF_BOUND);

    if (position >= data.size())
        throw Exception("Position " + toString(position)
            + " is out of bound in Block::safeGetByPosition(), max position = "
            + toString(data.size() - 1)
            + ", there are columns: " + dumpNames(), ErrorCodes::POSITION_OUT_OF_BOUND);

    return data[position];
}


const ColumnWithTypeAndName * Block::findByName(const std::string & name) const
{
    auto it = index_by_name.find(name);
    if (index_by_name.end() == it)
    {
        return nullptr;
    }
    return &data[it->second];
}


const ColumnWithTypeAndName & Block::getByName(const std::string & name) const
{
    const auto * result = findByName(name);
    if (!result)
        throw Exception("Not found column " + name + " in block. There are only columns: " + dumpNames()
            , ErrorCodes::NOT_FOUND_COLUMN_IN_BLOCK);

    return *result;
}


bool Block::has(const std::string & name) const
{
    return index_by_name.end() != index_by_name.find(name);
}


size_t Block::getPositionByName(const std::string & name) const
{
    auto it = index_by_name.find(name);
    if (index_by_name.end() == it)
        throw Exception("Not found column " + name + " in block. There are only columns: " + dumpNames()
            , ErrorCodes::NOT_FOUND_COLUMN_IN_BLOCK);

    return it->second;
}


void Block::checkNumberOfRows(bool allow_null_columns) const
{
    ssize_t rows = -1;
    for (const auto & elem : data)
    {
        if (!elem.column && allow_null_columns)
            continue;

        if (!elem.column)
            throw Exception("Column " + elem.name + " in block is nullptr, in method checkNumberOfRows."
                , ErrorCodes::SIZES_OF_COLUMNS_DOESNT_MATCH);

        ssize_t size = elem.column->size();

        if (rows == -1)
            rows = size;
        else if (rows != size)
            throw Exception("Sizes of columns doesn't match: "
                + data.front().name + ": " + toString(rows)
                + ", " + elem.name + ": " + toString(size)
                , ErrorCodes::SIZES_OF_COLUMNS_DOESNT_MATCH);
    }
}


size_t Block::rows() const
{
    for (const auto & elem : data)
        if (elem.column)
            return elem.column->size();

    return 0;
}


size_t Block::bytes() const
{
    size_t res = 0;
    for (const auto & elem : data)
        res += elem.column->byteSize();

    return res;
}

size_t Block::allocatedBytes() const
{
    size_t res = 0;
    for (const auto & elem : data)
        res += elem.column->allocatedBytes();

    return res;
}

std::string Block::dumpNames() const
{
    WriteBufferFromOwnString out;
    for (auto it = data.begin(); it != data.end(); ++it)
    {
        if (it != data.begin())
            out << ", ";
        out << it->name;
    }
    return out.str();
}


std::string Block::dumpStructure() const
{
    WriteBufferFromOwnString out;
    for (auto it = data.begin(); it != data.end(); ++it)
    {
        if (it != data.begin())
            out << ", ";
        it->dumpStructure(out);
    }
    return out.str();
}

std::string Block::dumpIndex() const
{
    WriteBufferFromOwnString out;
    bool first = true;
    for (const auto & [name, pos] : index_by_name)
    {
        if (!first)
            out << ", ";
        first = false;

        out << name << ' ' << pos;
    }
    return out.str();
}

Block Block::cloneEmpty() const
{
    Block res;
    res.reserve(data.size());

    for (const auto & elem : data)
        res.insert(elem.cloneEmpty());

    return res;
}


MutableColumns Block::cloneEmptyColumns() const
{
    size_t num_columns = data.size();
    MutableColumns columns(num_columns);
    for (size_t i = 0; i < num_columns; ++i)
        columns[i] = data[i].column ? data[i].column->cloneEmpty() : data[i].type->createColumn();
    return columns;
}


Columns Block::getColumns() const
{
    size_t num_columns = data.size();
    Columns columns(num_columns);
    for (size_t i = 0; i < num_columns; ++i)
        columns[i] = data[i].column;
    return columns;
}


MutableColumns Block::mutateColumns()
{
    size_t num_columns = data.size();
    MutableColumns columns(num_columns);
    for (size_t i = 0; i < num_columns; ++i)
        columns[i] = data[i].column ? IColumn::mutate(std::move(data[i].column)) : data[i].type->createColumn();
    return columns;
}


void Block::setColumns(MutableColumns && columns)
{
    /// TODO: assert if |columns| doesn't match |data|!
    size_t num_columns = data.size();
    for (size_t i = 0; i < num_columns; ++i)
        data[i].column = std::move(columns[i]);
}


void Block::setColumns(const Columns & columns)
{
    /// TODO: assert if |columns| doesn't match |data|!
    size_t num_columns = data.size();
    for (size_t i = 0; i < num_columns; ++i)
        data[i].column = columns[i];
}


void Block::setColumn(size_t position, ColumnWithTypeAndName column)
{
    if (position >= data.size())
        throw Exception(ErrorCodes::POSITION_OUT_OF_BOUND, "Position {} out of bound in Block::setColumn(), max position {}",
                        position, toString(data.size()));

    if (data[position].name != column.name)
    {
        index_by_name.erase(data[position].name);
        index_by_name.emplace(column.name, position);
    }

    data[position] = std::move(column);
}


Block Block::cloneWithColumns(MutableColumns && columns) const
{
    Block res;

    size_t num_columns = data.size();
    res.reserve(num_columns);

    for (size_t i = 0; i < num_columns; ++i)
        res.insert({ std::move(columns[i]), data[i].type, data[i].name });

    return res;
}


Block Block::cloneWithColumns(const Columns & columns) const
{
    Block res;

    size_t num_columns = data.size();

    if (num_columns != columns.size())
        throw Exception("Cannot clone block with columns because block has " + toString(num_columns) + " columns, "
                        "but " + toString(columns.size()) + " columns given.", ErrorCodes::LOGICAL_ERROR);

    res.reserve(num_columns);

    for (size_t i = 0; i < num_columns; ++i)
        res.insert({ columns[i], data[i].type, data[i].name });

    return res;
}


Block Block::cloneWithoutColumns() const
{
    Block res;

    size_t num_columns = data.size();
    res.reserve(num_columns);

    for (size_t i = 0; i < num_columns; ++i)
        res.insert({ nullptr, data[i].type, data[i].name });

    return res;
}

Block Block::cloneWithCutColumns(size_t start, size_t length) const
{
    Block copy = *this;

    for (auto & column_to_cut : copy.data)
        column_to_cut.column = column_to_cut.column->cut(start, length);

    return copy;
}

Block Block::sortColumns() const
{
    Block sorted_block;

    /// std::unordered_map (index_by_name) cannot be used to guarantee the sort order
    std::vector<IndexByName::const_iterator> sorted_index_by_name(index_by_name.size());
    {
        size_t i = 0;
        for (auto it = index_by_name.begin(); it != index_by_name.end(); ++it)
            sorted_index_by_name[i++] = it;
    }
    std::sort(sorted_index_by_name.begin(), sorted_index_by_name.end(), [](const auto & lhs, const auto & rhs)
    {
        return lhs->first < rhs->first;
    });

    for (const auto & it : sorted_index_by_name)
        sorted_block.insert(data[it->second]);

    return sorted_block;
}


const ColumnsWithTypeAndName & Block::getColumnsWithTypeAndName() const
{
    return data;
}


NamesAndTypesList Block::getNamesAndTypesList() const
{
    NamesAndTypesList res;

    for (const auto & elem : data)
        res.emplace_back(elem.name, elem.type);

    return res;
}


Names Block::getNames() const
{
    Names res;
    res.reserve(columns());

    for (const auto & elem : data)
        res.push_back(elem.name);

    return res;
}


DataTypes Block::getDataTypes() const
{
    DataTypes res;
    res.reserve(columns());

    for (const auto & elem : data)
        res.push_back(elem.type);

    return res;
}


bool blocksHaveEqualStructure(const Block & lhs, const Block & rhs)
{
    return checkBlockStructure<bool>(lhs, rhs, {}, false);
}


void assertBlocksHaveEqualStructure(const Block & lhs, const Block & rhs, const std::string & context_description)
{
    checkBlockStructure<void>(lhs, rhs, context_description, false);
}


bool isCompatibleHeader(const Block & actual, const Block & desired)
{
    return checkBlockStructure<bool>(actual, desired, {}, true);
}


void assertCompatibleHeader(const Block & actual, const Block & desired, const std::string & context_description)
{
    checkBlockStructure<void>(actual, desired, context_description, true);
}


void getBlocksDifference(const Block & lhs, const Block & rhs, std::string & out_lhs_diff, std::string & out_rhs_diff)
{
    /// The traditional task: the largest common subsequence (LCS).
    /// Assume that order is important. If this becomes wrong once, let's simplify it: for example, make 2 sets.

    std::vector<std::vector<int>> lcs(lhs.columns() + 1);
    for (auto & v : lcs)
        v.resize(rhs.columns() + 1);

    for (size_t i = 1; i <= lhs.columns(); ++i)
    {
        for (size_t j = 1; j <= rhs.columns(); ++j)
        {
            if (lhs.safeGetByPosition(i - 1) == rhs.safeGetByPosition(j - 1))
                lcs[i][j] = lcs[i - 1][j - 1] + 1;
            else
                lcs[i][j] = std::max(lcs[i - 1][j], lcs[i][j - 1]);
        }
    }

    /// Now go back and collect the answer.
    ColumnsWithTypeAndName left_columns;
    ColumnsWithTypeAndName right_columns;
    size_t l = lhs.columns();
    size_t r = rhs.columns();
    while (l > 0 && r > 0)
    {
        if (lhs.safeGetByPosition(l - 1) == rhs.safeGetByPosition(r - 1))
        {
            /// This element is in both sequences, so it does not get into `diff`.
            --l;
            --r;
        }
        else
        {
            /// Small heuristics: most often used when getting a difference for (expected_block, actual_block).
            /// Therefore, the preference will be given to the field, which is in the left block (expected_block), therefore
            /// in `diff` the column from `actual_block` will get.
            if (lcs[l][r - 1] >= lcs[l - 1][r])
                right_columns.push_back(rhs.safeGetByPosition(--r));
            else
                left_columns.push_back(lhs.safeGetByPosition(--l));
        }
    }

    while (l > 0)
        left_columns.push_back(lhs.safeGetByPosition(--l));
    while (r > 0)
        right_columns.push_back(rhs.safeGetByPosition(--r));

    WriteBufferFromString lhs_diff_writer(out_lhs_diff);
    WriteBufferFromString rhs_diff_writer(out_rhs_diff);

    for (auto it = left_columns.rbegin(); it != left_columns.rend(); ++it)
    {
        lhs_diff_writer << it->dumpStructure();
        lhs_diff_writer << ", position: " << lhs.getPositionByName(it->name) << '\n';
    }
    for (auto it = right_columns.rbegin(); it != right_columns.rend(); ++it)
    {
        rhs_diff_writer << it->dumpStructure();
        rhs_diff_writer << ", position: " << rhs.getPositionByName(it->name) << '\n';
    }
}


void Block::clear()
{
    info = BlockInfo();
    data.clear();
    index_by_name.clear();
}

void Block::swap(Block & other) noexcept
{
    std::swap(info, other.info);
    data.swap(other.data);
    index_by_name.swap(other.index_by_name);
}


void Block::updateHash(SipHash & hash) const
{
    for (size_t row_no = 0, num_rows = rows(); row_no < num_rows; ++row_no)
        for (const auto & col : data)
            col.column->updateHashWithValue(row_no, hash);
}

<<<<<<< HEAD
void convertToFullIfSparse(Block & block)
{
    for (auto & column : block)
        column.column = recursiveRemoveSparse(column.column);
=======

ColumnPtr getColumnFromBlock(const Block & block, const NameAndTypePair & column)
{
    auto current_column = block.getByName(column.getNameInStorage()).column;
    current_column = current_column->decompress();

    if (column.isSubcolumn())
        return column.getTypeInStorage()->getSubcolumn(column.getSubcolumnName(), *current_column);

    return current_column;
>>>>>>> 14c394da
}

}<|MERGE_RESOLUTION|>--- conflicted
+++ resolved
@@ -701,12 +701,11 @@
             col.column->updateHashWithValue(row_no, hash);
 }
 
-<<<<<<< HEAD
 void convertToFullIfSparse(Block & block)
 {
     for (auto & column : block)
         column.column = recursiveRemoveSparse(column.column);
-=======
+}
 
 ColumnPtr getColumnFromBlock(const Block & block, const NameAndTypePair & column)
 {
@@ -717,7 +716,6 @@
         return column.getTypeInStorage()->getSubcolumn(column.getSubcolumnName(), *current_column);
 
     return current_column;
->>>>>>> 14c394da
 }
 
 }