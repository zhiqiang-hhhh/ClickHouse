#pragma once

#include <Common/NamePrompter.h>
#include <Core/BaseSettings.h>
#include <Core/SettingsEnums.h>
#include <Core/Defines.h>
#include <IO/ReadSettings.h>


namespace Poco::Util
{
    class AbstractConfiguration;
}

namespace boost::program_options
{
    class options_description;
}


namespace DB
{
class IColumn;

static constexpr UInt64 operator""_GiB(unsigned long long value)
{
    return value * 1024 * 1024 * 1024;
}

/** List of settings: type, name, default value, description, flags
  *
  * This looks rather unconvenient. It is done that way to avoid repeating settings in different places.
  * Note: as an alternative, we could implement settings to be completely dynamic in form of map: String -> Field,
  *  but we are not going to do it, because settings is used everywhere as static struct fields.
  *
  * `flags` can be either 0 or IMPORTANT.
  * A setting is "IMPORTANT" if it affects the results of queries and can't be ignored by older versions.
  *
  * When adding new settings that control some backward incompatible changes or when changing some settings values,
  * consider adding them to settings changes history in SettingsChangesHistory.h for special `compatibility` setting
  * to work correctly.
  */

#define COMMON_SETTINGS(M) \
    M(UInt64, min_compress_block_size, 65536, "The actual size of the block to compress, if the uncompressed data less than max_compress_block_size is no less than this value and no less than the volume of data for one mark.", 0) \
    M(UInt64, max_compress_block_size, 1048576, "The maximum size of blocks of uncompressed data before compressing for writing to a table.", 0) \
    M(UInt64, max_block_size, DEFAULT_BLOCK_SIZE, "Maximum block size for reading", 0) \
    M(UInt64, max_insert_block_size, DEFAULT_INSERT_BLOCK_SIZE, "The maximum block size for insertion, if we control the creation of blocks for insertion.", 0) \
    M(UInt64, min_insert_block_size_rows, DEFAULT_INSERT_BLOCK_SIZE, "Squash blocks passed to INSERT query to specified size in rows, if blocks are not big enough.", 0) \
    M(UInt64, min_insert_block_size_bytes, (DEFAULT_INSERT_BLOCK_SIZE * 256), "Squash blocks passed to INSERT query to specified size in bytes, if blocks are not big enough.", 0) \
    M(UInt64, min_insert_block_size_rows_for_materialized_views, 0, "Like min_insert_block_size_rows, but applied only during pushing to MATERIALIZED VIEW (default: min_insert_block_size_rows)", 0) \
    M(UInt64, min_insert_block_size_bytes_for_materialized_views, 0, "Like min_insert_block_size_bytes, but applied only during pushing to MATERIALIZED VIEW (default: min_insert_block_size_bytes)", 0) \
    M(UInt64, max_joined_block_size_rows, DEFAULT_BLOCK_SIZE, "Maximum block size for JOIN result (if join algorithm supports it). 0 means unlimited.", 0) \
    M(UInt64, max_insert_threads, 0, "The maximum number of threads to execute the INSERT SELECT query. Values 0 or 1 means that INSERT SELECT is not run in parallel. Higher values will lead to higher memory usage. Parallel INSERT SELECT has effect only if the SELECT part is run on parallel, see 'max_threads' setting.", 0) \
    M(UInt64, max_insert_delayed_streams_for_parallel_write, 0, "The maximum number of streams (columns) to delay final part flush. Default - auto (1000 in case of underlying storage supports parallel write, for example S3 and disabled otherwise)", 0) \
    M(UInt64, max_final_threads, 16, "The maximum number of threads to read from table with FINAL.", 0) \
    M(MaxThreads, max_threads, 0, "The maximum number of threads to execute the request. By default, it is determined automatically.", 0) \
    M(MaxThreads, max_download_threads, 4, "The maximum number of threads to download data (e.g. for URL engine).", 0) \
    M(UInt64, max_download_buffer_size, 10*1024*1024, "The maximal size of buffer for parallel downloading (e.g. for URL engine) per each thread.", 0) \
    M(UInt64, max_read_buffer_size, DBMS_DEFAULT_BUFFER_SIZE, "The maximum size of the buffer to read from the filesystem.", 0) \
    M(UInt64, max_distributed_connections, 1024, "The maximum number of connections for distributed processing of one query (should be greater than max_threads).", 0) \
    M(UInt64, max_query_size, DBMS_DEFAULT_MAX_QUERY_SIZE, "Which part of the query can be read into RAM for parsing (the remaining data for INSERT, if any, is read later)", 0) \
    M(UInt64, interactive_delay, 100000, "The interval in microseconds to check if the request is cancelled, and to send progress info.", 0) \
    M(Seconds, connect_timeout, DBMS_DEFAULT_CONNECT_TIMEOUT_SEC, "Connection timeout if there are no replicas.", 0) \
    M(Milliseconds, connect_timeout_with_failover_ms, 50, "Connection timeout for selecting first healthy replica.", 0) \
    M(Milliseconds, connect_timeout_with_failover_secure_ms, 100, "Connection timeout for selecting first healthy replica (for secure connections).", 0) \
    M(Seconds, receive_timeout, DBMS_DEFAULT_RECEIVE_TIMEOUT_SEC, "Timeout for receiving data from network, in seconds. If no bytes were received in this interval, exception is thrown. If you set this setting on client, the 'send_timeout' for the socket will be also set on the corresponding connection end on the server.", 0) \
    M(Seconds, send_timeout, DBMS_DEFAULT_SEND_TIMEOUT_SEC, "Timeout for sending data to network, in seconds. If client needs to sent some data, but it did not able to send any bytes in this interval, exception is thrown. If you set this setting on client, the 'receive_timeout' for the socket will be also set on the corresponding connection end on the server.", 0) \
    M(Seconds, drain_timeout, 3, "Timeout for draining remote connections, -1 means synchronous drain without ignoring errors", 0) \
    M(Seconds, tcp_keep_alive_timeout, 290 /* less than DBMS_DEFAULT_RECEIVE_TIMEOUT_SEC */, "The time in seconds the connection needs to remain idle before TCP starts sending keepalive probes", 0) \
    M(Milliseconds, hedged_connection_timeout_ms, 100, "Connection timeout for establishing connection with replica for Hedged requests", 0) \
    M(Milliseconds, receive_data_timeout_ms, 2000, "Connection timeout for receiving first packet of data or packet with positive progress from replica", 0) \
    M(Bool, use_hedged_requests, true, "Use hedged requests for distributed queries", 0) \
    M(Bool, allow_changing_replica_until_first_data_packet, false, "Allow HedgedConnections to change replica until receiving first data packet", 0) \
    M(Milliseconds, queue_max_wait_ms, 0, "The wait time in the request queue, if the number of concurrent requests exceeds the maximum.", 0) \
    M(Milliseconds, connection_pool_max_wait_ms, 0, "The wait time when the connection pool is full.", 0) \
    M(Milliseconds, replace_running_query_max_wait_ms, 5000, "The wait time for running query with the same query_id to finish when setting 'replace_running_query' is active.", 0) \
    M(Milliseconds, kafka_max_wait_ms, 5000, "The wait time for reading from Kafka before retry.", 0) \
    M(Milliseconds, rabbitmq_max_wait_ms, 5000, "The wait time for reading from RabbitMQ before retry.", 0) \
    M(UInt64, poll_interval, DBMS_DEFAULT_POLL_INTERVAL, "Block at the query wait loop on the server for the specified number of seconds.", 0) \
    M(UInt64, idle_connection_timeout, 3600, "Close idle TCP connections after specified number of seconds.", 0) \
    M(UInt64, distributed_connections_pool_size, 1024, "Maximum number of connections with one remote server in the pool.", 0) \
    M(UInt64, connections_with_failover_max_tries, DBMS_CONNECTION_POOL_WITH_FAILOVER_DEFAULT_MAX_TRIES, "The maximum number of attempts to connect to replicas.", 0) \
    M(UInt64, s3_min_upload_part_size, 16*1024*1024, "The minimum size of part to upload during multipart upload to S3.", 0) \
    M(UInt64, s3_upload_part_size_multiply_factor, 2, "Multiply s3_min_upload_part_size by this factor each time s3_multiply_parts_count_threshold parts were uploaded from a single write to S3.", 0) \
    M(UInt64, s3_upload_part_size_multiply_parts_count_threshold, 1000, "Each time this number of parts was uploaded to S3 s3_min_upload_part_size multiplied by s3_upload_part_size_multiply_factor.", 0) \
    M(UInt64, s3_max_single_part_upload_size, 32*1024*1024, "The maximum size of object to upload using singlepart upload to S3.", 0) \
    M(UInt64, s3_max_single_read_retries, 4, "The maximum number of retries during single S3 read.", 0) \
    M(UInt64, s3_max_redirects, 10, "Max number of S3 redirects hops allowed.", 0) \
    M(UInt64, s3_max_connections, 1024, "The maximum number of connections per server.", 0) \
    M(Bool, s3_truncate_on_insert, false, "Enables or disables truncate before insert in s3 engine tables.", 0) \
    M(Bool, s3_create_new_file_on_insert, false, "Enables or disables creating a new file on each insert in s3 engine tables", 0) \
    M(Bool, s3_check_objects_after_upload, false, "Check each uploaded object to s3 with head request to be sure that upload was successful", 0) \
    M(Bool, enable_s3_requests_logging, false, "Enable very explicit logging of S3 requests. Makes sense for debug only.", 0) \
    M(UInt64, hdfs_replication, 0, "The actual number of replications can be specified when the hdfs file is created.", 0) \
    M(Bool, hdfs_truncate_on_insert, false, "Enables or disables truncate before insert in s3 engine tables", 0) \
    M(Bool, hdfs_create_new_file_on_insert, false, "Enables or disables creating a new file on each insert in hdfs engine tables", 0) \
    M(UInt64, hsts_max_age, 0, "Expired time for hsts. 0 means disable HSTS.", 0) \
    M(Bool, extremes, false, "Calculate minimums and maximums of the result columns. They can be output in JSON-formats.", IMPORTANT) \
    M(Bool, use_uncompressed_cache, false, "Whether to use the cache of uncompressed blocks.", 0) \
    M(Bool, replace_running_query, false, "Whether the running request should be canceled with the same id as the new one.", 0) \
    M(UInt64, max_replicated_fetches_network_bandwidth_for_server, 0, "The maximum speed of data exchange over the network in bytes per second for replicated fetches. Zero means unlimited. Only has meaning at server startup.", 0) \
    M(UInt64, max_replicated_sends_network_bandwidth_for_server, 0, "The maximum speed of data exchange over the network in bytes per second for replicated sends. Zero means unlimited. Only has meaning at server startup.", 0) \
    M(UInt64, max_remote_read_network_bandwidth_for_server, 0, "The maximum speed of data exchange over the network in bytes per second for read. Zero means unlimited. Only has meaning at server startup.", 0) \
    M(UInt64, max_remote_write_network_bandwidth_for_server, 0, "The maximum speed of data exchange over the network in bytes per second for write. Zero means unlimited. Only has meaning at server startup.", 0) \
    M(Bool, stream_like_engine_allow_direct_select, false, "Allow direct SELECT query for Kafka, RabbitMQ, FileLog, Redis Streams and NATS engines. In case there are attached materialized views, SELECT query is not allowed even if this setting is enabled.", 0) \
    M(String, stream_like_engine_insert_queue, "", "When stream like engine reads from multiple queues, user will need to select one queue to insert into when writing. Used by Redis Streams and NATS.", 0) \
    \
    M(Milliseconds, distributed_directory_monitor_sleep_time_ms, 100, "Sleep time for StorageDistributed DirectoryMonitors, in case of any errors delay grows exponentially.", 0) \
    M(Milliseconds, distributed_directory_monitor_max_sleep_time_ms, 30000, "Maximum sleep time for StorageDistributed DirectoryMonitors, it limits exponential growth too.", 0) \
    \
    M(Bool, distributed_directory_monitor_batch_inserts, false, "Should StorageDistributed DirectoryMonitors try to batch individual inserts into bigger ones.", 0) \
    M(Bool, distributed_directory_monitor_split_batch_on_failure, false, "Should StorageDistributed DirectoryMonitors try to split batch into smaller in case of failures.", 0) \
    \
    M(Bool, optimize_move_to_prewhere, true, "Allows disabling WHERE to PREWHERE optimization in SELECT queries from MergeTree.", 0) \
    M(Bool, optimize_move_to_prewhere_if_final, false, "If query has `FINAL`, the optimization `move_to_prewhere` is not always correct and it is enabled only if both settings `optimize_move_to_prewhere` and `optimize_move_to_prewhere_if_final` are turned on", 0) \
    \
    M(UInt64, replication_alter_partitions_sync, 1, "Wait for actions to manipulate the partitions. 0 - do not wait, 1 - wait for execution only of itself, 2 - wait for everyone.", 0) \
    M(Int64, replication_wait_for_inactive_replica_timeout, 120, "Wait for inactive replica to execute ALTER/OPTIMIZE. Time in seconds, 0 - do not wait, negative - wait for unlimited time.", 0) \
    \
    M(LoadBalancing, load_balancing, LoadBalancing::RANDOM, "Which replicas (among healthy replicas) to preferably send a query to (on the first attempt) for distributed processing.", 0) \
    M(UInt64, load_balancing_first_offset, 0, "Which replica to preferably send a query when FIRST_OR_RANDOM load balancing strategy is used.", 0) \
    \
    M(TotalsMode, totals_mode, TotalsMode::AFTER_HAVING_EXCLUSIVE, "How to calculate TOTALS when HAVING is present, as well as when max_rows_to_group_by and group_by_overflow_mode = ‘any’ are present.", IMPORTANT) \
    M(Float, totals_auto_threshold, 0.5, "The threshold for totals_mode = 'auto'.", 0) \
    \
    M(Bool, allow_suspicious_low_cardinality_types, false, "In CREATE TABLE statement allows specifying LowCardinality modifier for types of small fixed size (8 or less). Enabling this may increase merge times and memory consumption.", 0) \
    M(Bool, compile_expressions, true, "Compile some scalar functions and operators to native code.", 0) \
    M(UInt64, min_count_to_compile_expression, 3, "The number of identical expressions before they are JIT-compiled", 0) \
    M(Bool, compile_aggregate_expressions, true, "Compile aggregate functions to native code.", 0) \
    M(UInt64, min_count_to_compile_aggregate_expression, 3, "The number of identical aggregate expressions before they are JIT-compiled", 0) \
    M(Bool, compile_sort_description, true, "Compile sort description to native code.", 0) \
    M(UInt64, min_count_to_compile_sort_description, 3, "The number of identical sort descriptions before they are JIT-compiled", 0) \
    M(UInt64, group_by_two_level_threshold, 100000, "From what number of keys, a two-level aggregation starts. 0 - the threshold is not set.", 0) \
    M(UInt64, group_by_two_level_threshold_bytes, 50000000, "From what size of the aggregation state in bytes, a two-level aggregation begins to be used. 0 - the threshold is not set. Two-level aggregation is used when at least one of the thresholds is triggered.", 0) \
    M(Bool, distributed_aggregation_memory_efficient, true, "Is the memory-saving mode of distributed aggregation enabled.", 0) \
    M(UInt64, aggregation_memory_efficient_merge_threads, 0, "Number of threads to use for merge intermediate aggregation results in memory efficient mode. When bigger, then more memory is consumed. 0 means - same as 'max_threads'.", 0) \
    M(Bool, enable_positional_arguments, true, "Enable positional arguments in ORDER BY, GROUP BY and LIMIT BY", 0) \
    \
    M(Bool, group_by_use_nulls, false, "Treat columns mentioned in ROLLUP, CUBE or GROUPING SETS as Nullable", 0) \
    \
    M(UInt64, max_parallel_replicas, 1, "The maximum number of replicas of each shard used when the query is executed. For consistency (to get different parts of the same partition), this option only works for the specified sampling key. The lag of the replicas is not controlled.", 0) \
    M(UInt64, parallel_replicas_count, 0, "This is internal setting that should not be used directly and represents an implementation detail of the 'parallel replicas' mode. This setting will be automatically set up by the initiator server for distributed queries to the number of parallel replicas participating in query processing.", 0) \
    M(UInt64, parallel_replica_offset, 0, "This is internal setting that should not be used directly and represents an implementation detail of the 'parallel replicas' mode. This setting will be automatically set up by the initiator server for distributed queries to the index of the replica participating in query processing among parallel replicas.", 0) \
    \
    M(Bool, allow_experimental_parallel_reading_from_replicas, false, "If true, ClickHouse will send a SELECT query to all replicas of a table. It will work for any kind on MergeTree table.", 0) \
    \
    M(Bool, skip_unavailable_shards, false, "If true, ClickHouse silently skips unavailable shards and nodes unresolvable through DNS. Shard is marked as unavailable when none of the replicas can be reached.", 0) \
    \
    M(UInt64, parallel_distributed_insert_select, 0, "Process distributed INSERT SELECT query in the same cluster on local tables on every shard; if set to 1 - SELECT is executed on each shard; if set to 2 - SELECT and INSERT are executed on each shard", 0) \
    M(UInt64, distributed_group_by_no_merge, 0, "If 1, Do not merge aggregation states from different servers for distributed queries (shards will process query up to the Complete stage, initiator just proxies the data from the shards). If 2 the initiator will apply ORDER BY and LIMIT stages (it is not in case when shard process query up to the Complete stage)", 0) \
    M(UInt64, distributed_push_down_limit, 1, "If 1, LIMIT will be applied on each shard separately. Usually you don't need to use it, since this will be done automatically if it is possible, i.e. for simple query SELECT FROM LIMIT.", 0) \
    M(Bool, optimize_distributed_group_by_sharding_key, true, "Optimize GROUP BY sharding_key queries (by avoiding costly aggregation on the initiator server).", 0) \
    M(UInt64, optimize_skip_unused_shards_limit, 1000, "Limit for number of sharding key values, turns off optimize_skip_unused_shards if the limit is reached", 0) \
    M(Bool, optimize_skip_unused_shards, false, "Assumes that data is distributed by sharding_key. Optimization to skip unused shards if SELECT query filters by sharding_key.", 0) \
    M(Bool, optimize_skip_unused_shards_rewrite_in, true, "Rewrite IN in query for remote shards to exclude values that does not belong to the shard (requires optimize_skip_unused_shards)", 0) \
    M(Bool, allow_nondeterministic_optimize_skip_unused_shards, false, "Allow non-deterministic functions (includes dictGet) in sharding_key for optimize_skip_unused_shards", 0) \
    M(UInt64, force_optimize_skip_unused_shards, 0, "Throw an exception if unused shards cannot be skipped (1 - throw only if the table has the sharding key, 2 - always throw.", 0) \
    M(UInt64, optimize_skip_unused_shards_nesting, 0, "Same as optimize_skip_unused_shards, but accept nesting level until which it will work.", 0) \
    M(UInt64, force_optimize_skip_unused_shards_nesting, 0, "Same as force_optimize_skip_unused_shards, but accept nesting level until which it will work.", 0) \
    \
    M(Bool, input_format_parallel_parsing, true, "Enable parallel parsing for some data formats.", 0) \
    M(UInt64, min_chunk_bytes_for_parallel_parsing, (10 * 1024 * 1024), "The minimum chunk size in bytes, which each thread will parse in parallel.", 0) \
    M(Bool, output_format_parallel_formatting, true, "Enable parallel formatting for some data formats.", 0) \
    \
    M(UInt64, merge_tree_min_rows_for_concurrent_read, (20 * 8192), "If at least as many lines are read from one file, the reading can be parallelized.", 0) \
    M(UInt64, merge_tree_min_bytes_for_concurrent_read, (24 * 10 * 1024 * 1024), "If at least as many bytes are read from one file, the reading can be parallelized.", 0) \
    M(UInt64, merge_tree_min_rows_for_seek, 0, "You can skip reading more than that number of rows at the price of one seek per file.", 0) \
    M(UInt64, merge_tree_min_bytes_for_seek, 0, "You can skip reading more than that number of bytes at the price of one seek per file.", 0) \
    M(UInt64, merge_tree_coarse_index_granularity, 8, "If the index segment can contain the required keys, divide it into as many parts and recursively check them.", 0) \
    M(UInt64, merge_tree_max_rows_to_use_cache, (128 * 8192), "The maximum number of rows per request, to use the cache of uncompressed data. If the request is large, the cache is not used. (For large queries not to flush out the cache.)", 0) \
    M(UInt64, merge_tree_max_bytes_to_use_cache, (192 * 10 * 1024 * 1024), "The maximum number of bytes per request, to use the cache of uncompressed data. If the request is large, the cache is not used. (For large queries not to flush out the cache.)", 0) \
    M(Bool, do_not_merge_across_partitions_select_final, false, "Merge parts only in one partition in select final", 0) \
    \
    M(UInt64, mysql_max_rows_to_insert, 65536, "The maximum number of rows in MySQL batch insertion of the MySQL storage engine", 0) \
    \
    M(UInt64, optimize_min_equality_disjunction_chain_length, 3, "The minimum length of the expression `expr = x1 OR ... expr = xN` for optimization ", 0) \
    \
    M(UInt64, min_bytes_to_use_direct_io, 0, "The minimum number of bytes for reading the data with O_DIRECT option during SELECT queries execution. 0 - disabled.", 0) \
    M(UInt64, min_bytes_to_use_mmap_io, 0, "The minimum number of bytes for reading the data with mmap option during SELECT queries execution. 0 - disabled.", 0) \
    M(Bool, checksum_on_read, true, "Validate checksums on reading. It is enabled by default and should be always enabled in production. Please do not expect any benefits in disabling this setting. It may only be used for experiments and benchmarks. The setting only applicable for tables of MergeTree family. Checksums are always validated for other table engines and when receiving data over network.", 0) \
    \
    M(Bool, force_index_by_date, false, "Throw an exception if there is a partition key in a table, and it is not used.", 0) \
    M(Bool, force_primary_key, false, "Throw an exception if there is primary key in a table, and it is not used.", 0) \
    M(Bool, use_skip_indexes, true, "Use data skipping indexes during query execution.", 0) \
    M(Bool, use_skip_indexes_if_final, false, "If query has FINAL, then skipping data based on indexes may produce incorrect result, hence disabled by default.", 0) \
    M(String, force_data_skipping_indices, "", "Comma separated list of strings or literals with the name of the data skipping indices that should be used during query execution, otherwise an exception will be thrown.", 0) \
    \
    M(Float, max_streams_to_max_threads_ratio, 1, "Allows you to use more sources than the number of threads - to more evenly distribute work across threads. It is assumed that this is a temporary solution, since it will be possible in the future to make the number of sources equal to the number of threads, but for each source to dynamically select available work for itself.", 0) \
    M(Float, max_streams_multiplier_for_merge_tables, 5, "Ask more streams when reading from Merge table. Streams will be spread across tables that Merge table will use. This allows more even distribution of work across threads and especially helpful when merged tables differ in size.", 0) \
    \
    M(String, network_compression_method, "LZ4", "Allows you to select the method of data compression when writing.", 0) \
    \
    M(Int64, network_zstd_compression_level, 1, "Allows you to select the level of ZSTD compression.", 0) \
    \
    M(Int64, zstd_window_log_max, 0, "Allows you to select the max window log of ZSTD (it will not be used for MergeTree family)", 0) \
    \
    M(UInt64, priority, 0, "Priority of the query. 1 - the highest, higher value - lower priority; 0 - do not use priorities.", 0) \
    M(Int64, os_thread_priority, 0, "If non zero - set corresponding 'nice' value for query processing threads. Can be used to adjust query priority for OS scheduler.", 0) \
    \
    M(Bool, log_queries, true, "Log requests and write the log to the system table.", 0) \
    M(Bool, log_formatted_queries, false, "Log formatted queries and write the log to the system table.", 0) \
    M(LogQueriesType, log_queries_min_type, QueryLogElementType::QUERY_START, "Minimal type in query_log to log, possible values (from low to high): QUERY_START, QUERY_FINISH, EXCEPTION_BEFORE_START, EXCEPTION_WHILE_PROCESSING.", 0) \
    M(Milliseconds, log_queries_min_query_duration_ms, 0, "Minimal time for the query to run, to get to the query_log/query_thread_log/query_views_log.", 0) \
    M(UInt64, log_queries_cut_to_length, 100000, "If query length is greater than specified threshold (in bytes), then cut query when writing to query log. Also limit length of printed query in ordinary text log.", 0) \
    M(Float, log_queries_probability, 1., "Log queries with the specified probabality.", 0) \
    \
    M(Bool, log_processors_profiles, false, "Log Processors profile events.", 0) \
    M(DistributedProductMode, distributed_product_mode, DistributedProductMode::DENY, "How are distributed subqueries performed inside IN or JOIN sections?", IMPORTANT) \
    \
    M(UInt64, max_concurrent_queries_for_all_users, 0, "The maximum number of concurrent requests for all users.", 0) \
    M(UInt64, max_concurrent_queries_for_user, 0, "The maximum number of concurrent requests per user.", 0) \
    \
    M(Bool, insert_deduplicate, true, "For INSERT queries in the replicated table, specifies that deduplication of insertings blocks should be performed", 0) \
    \
    M(UInt64Auto, insert_quorum, 0, "For INSERT queries in the replicated table, wait writing for the specified number of replicas and linearize the addition of the data. 0 - disabled.", 0) \
    M(Milliseconds, insert_quorum_timeout, 600000, "If the quorum of replicas did not meet in specified time (in milliseconds), exception will be thrown and insertion is aborted.", 0) \
    M(Bool, insert_quorum_parallel, true, "For quorum INSERT queries - enable to make parallel inserts without linearizability", 0) \
    M(UInt64, select_sequential_consistency, 0, "For SELECT queries from the replicated table, throw an exception if the replica does not have a chunk written with the quorum; do not read the parts that have not yet been written with the quorum.", 0) \
    M(UInt64, table_function_remote_max_addresses, 1000, "The maximum number of different shards and the maximum number of replicas of one shard in the `remote` function.", 0) \
    M(Milliseconds, read_backoff_min_latency_ms, 1000, "Setting to reduce the number of threads in case of slow reads. Pay attention only to reads that took at least that much time.", 0) \
    M(UInt64, read_backoff_max_throughput, 1048576, "Settings to reduce the number of threads in case of slow reads. Count events when the read bandwidth is less than that many bytes per second.", 0) \
    M(Milliseconds, read_backoff_min_interval_between_events_ms, 1000, "Settings to reduce the number of threads in case of slow reads. Do not pay attention to the event, if the previous one has passed less than a certain amount of time.", 0) \
    M(UInt64, read_backoff_min_events, 2, "Settings to reduce the number of threads in case of slow reads. The number of events after which the number of threads will be reduced.", 0) \
    \
    M(UInt64, read_backoff_min_concurrency, 1, "Settings to try keeping the minimal number of threads in case of slow reads.", 0) \
    \
    M(Float, memory_tracker_fault_probability, 0., "For testing of `exception safety` - throw an exception every time you allocate memory with the specified probability.", 0) \
    \
    M(Bool, enable_http_compression, false, "Compress the result if the client over HTTP said that it understands data compressed by gzip or deflate.", 0) \
    M(Int64, http_zlib_compression_level, 3, "Compression level - used if the client on HTTP said that it understands data compressed by gzip or deflate.", 0) \
    \
    M(Bool, http_native_compression_disable_checksumming_on_decompress, false, "If you uncompress the POST data from the client compressed by the native format, do not check the checksum.", 0) \
    \
    M(String, count_distinct_implementation, "uniqExact", "What aggregate function to use for implementation of count(DISTINCT ...)", 0) \
    \
    M(Bool, add_http_cors_header, false, "Write add http CORS header.", 0) \
    \
    M(UInt64, max_http_get_redirects, 0, "Max number of http GET redirects hops allowed. Make sure additional security measures are in place to prevent a malicious server to redirect your requests to unexpected services.", 0) \
    \
    M(Bool, use_client_time_zone, false, "Use client timezone for interpreting DateTime string values, instead of adopting server timezone.", 0) \
    \
    M(Bool, send_progress_in_http_headers, false, "Send progress notifications using X-ClickHouse-Progress headers. Some clients do not support high amount of HTTP headers (Python requests in particular), so it is disabled by default.", 0) \
    \
    M(UInt64, http_headers_progress_interval_ms, 100, "Do not send HTTP headers X-ClickHouse-Progress more frequently than at each specified interval.", 0) \
    \
    M(Bool, fsync_metadata, true, "Do fsync after changing metadata for tables and databases (.sql files). Could be disabled in case of poor latency on server with high load of DDL queries and high load of disk subsystem.", 0) \
    \
    M(Bool, join_use_nulls, false, "Use NULLs for non-joined rows of outer JOINs for types that can be inside Nullable. If false, use default value of corresponding columns data type.", IMPORTANT) \
    \
    M(JoinStrictness, join_default_strictness, JoinStrictness::All, "Set default strictness in JOIN query. Possible values: empty string, 'ANY', 'ALL'. If empty, query without strictness will throw exception.", 0) \
    M(Bool, any_join_distinct_right_table_keys, false, "Enable old ANY JOIN logic with many-to-one left-to-right table keys mapping for all ANY JOINs. It leads to confusing not equal results for 't1 ANY LEFT JOIN t2' and 't2 ANY RIGHT JOIN t1'. ANY RIGHT JOIN needs one-to-many keys mapping to be consistent with LEFT one.", IMPORTANT) \
    \
    M(UInt64, preferred_block_size_bytes, 1000000, "This setting adjusts the data block size for query processing and represents additional fine tune to the more rough 'max_block_size' setting. If the columns are large and with 'max_block_size' rows the block size is likely to be larger than the specified amount of bytes, its size will be lowered for better CPU cache locality.", 0) \
    \
    M(UInt64, max_replica_delay_for_distributed_queries, 300, "If set, distributed queries of Replicated tables will choose servers with replication delay in seconds less than the specified value (not inclusive). Zero means do not take delay into account.", 0) \
    M(Bool, fallback_to_stale_replicas_for_distributed_queries, true, "Suppose max_replica_delay_for_distributed_queries is set and all replicas for the queried table are stale. If this setting is enabled, the query will be performed anyway, otherwise the error will be reported.", 0) \
    M(UInt64, preferred_max_column_in_block_size_bytes, 0, "Limit on max column size in block while reading. Helps to decrease cache misses count. Should be close to L2 cache size.", 0) \
    \
    M(UInt64, parts_to_delay_insert, 150, "If the destination table contains at least that many active parts in a single partition, artificially slow down insert into table.", 0) \
    M(UInt64, parts_to_throw_insert, 300, "If more than this number active parts in a single partition of the destination table, throw 'Too many parts ...' exception.", 0) \
    M(Bool, insert_distributed_sync, false, "If setting is enabled, insert query into distributed waits until data will be sent to all nodes in cluster.", 0) \
    M(UInt64, insert_distributed_timeout, 0, "Timeout for insert query into distributed. Setting is used only with insert_distributed_sync enabled. Zero value means no timeout.", 0) \
    M(Int64, distributed_ddl_task_timeout, 180, "Timeout for DDL query responses from all hosts in cluster. If a ddl request has not been performed on all hosts, a response will contain a timeout error and a request will be executed in an async mode. Negative value means infinite. Zero means async mode.", 0) \
    M(Milliseconds, stream_flush_interval_ms, 7500, "Timeout for flushing data from streaming storages.", 0) \
    M(Milliseconds, stream_poll_timeout_ms, 500, "Timeout for polling data from/to streaming storages.", 0) \
    \
    /** Settings for testing hedged requests */ \
    M(Milliseconds, sleep_in_send_tables_status_ms, 0, "Time to sleep in sending tables status response in TCPHandler", 0) \
    M(Milliseconds, sleep_in_send_data_ms, 0, "Time to sleep in sending data in TCPHandler", 0) \
    M(Milliseconds, sleep_after_receiving_query_ms, 0, "Time to sleep after receiving query in TCPHandler", 0) \
    M(UInt64, unknown_packet_in_send_data, 0, "Send unknown packet instead of data Nth data packet", 0) \
    /** Settings for testing connection collector */ \
    M(Milliseconds, sleep_in_receive_cancel_ms, 0, "Time to sleep in receiving cancel in TCPHandler", 0) \
    \
    M(Bool, insert_allow_materialized_columns, false, "If setting is enabled, Allow materialized columns in INSERT.", 0) \
    M(Seconds, http_connection_timeout, DEFAULT_HTTP_READ_BUFFER_CONNECTION_TIMEOUT, "HTTP connection timeout.", 0) \
    M(Seconds, http_send_timeout, DEFAULT_HTTP_READ_BUFFER_TIMEOUT, "HTTP send timeout", 0) \
    M(Seconds, http_receive_timeout, DEFAULT_HTTP_READ_BUFFER_TIMEOUT, "HTTP receive timeout", 0) \
    M(UInt64, http_max_uri_size, 1048576, "Maximum URI length of HTTP request", 0) \
    M(UInt64, http_max_fields, 1000000, "Maximum number of fields in HTTP header", 0) \
    M(UInt64, http_max_field_name_size, 1048576, "Maximum length of field name in HTTP header", 0) \
    M(UInt64, http_max_field_value_size, 1048576, "Maximum length of field value in HTTP header", 0) \
    M(UInt64, http_max_chunk_size, 100_GiB, "Maximum value of a chunk size in HTTP chunked transfer encoding", 0) \
    M(Bool, http_skip_not_found_url_for_globs, true, "Skip url's for globs with HTTP_NOT_FOUND error", 0) \
    M(Bool, optimize_throw_if_noop, false, "If setting is enabled and OPTIMIZE query didn't actually assign a merge then an explanatory exception is thrown", 0) \
    M(Bool, use_index_for_in_with_subqueries, true, "Try using an index if there is a subquery or a table expression on the right side of the IN operator.", 0) \
    M(Bool, joined_subquery_requires_alias, true, "Force joined subqueries and table functions to have aliases for correct name qualification.", 0) \
    M(Bool, empty_result_for_aggregation_by_empty_set, false, "Return empty result when aggregating without keys on empty set.", 0) \
    M(Bool, empty_result_for_aggregation_by_constant_keys_on_empty_set, true, "Return empty result when aggregating by constant keys on empty set.", 0) \
    M(Bool, allow_distributed_ddl, true, "If it is set to true, then a user is allowed to executed distributed DDL queries.", 0) \
    M(Bool, allow_suspicious_codecs, false, "If it is set to true, allow to specify meaningless compression codecs.", 0) \
    M(Bool, allow_experimental_codecs, false, "If it is set to true, allow to specify experimental compression codecs (but we don't have those yet and this option does nothing).", 0) \
    M(UInt64, query_profiler_real_time_period_ns, QUERY_PROFILER_DEFAULT_SAMPLE_RATE_NS, "Period for real clock timer of query profiler (in nanoseconds). Set 0 value to turn off the real clock query profiler. Recommended value is at least 10000000 (100 times a second) for single queries or 1000000000 (once a second) for cluster-wide profiling.", 0) \
    M(UInt64, query_profiler_cpu_time_period_ns, QUERY_PROFILER_DEFAULT_SAMPLE_RATE_NS, "Period for CPU clock timer of query profiler (in nanoseconds). Set 0 value to turn off the CPU clock query profiler. Recommended value is at least 10000000 (100 times a second) for single queries or 1000000000 (once a second) for cluster-wide profiling.", 0) \
    M(Bool, metrics_perf_events_enabled, false, "If enabled, some of the perf events will be measured throughout queries' execution.", 0) \
    M(String, metrics_perf_events_list, "", "Comma separated list of perf metrics that will be measured throughout queries' execution. Empty means all events. See PerfEventInfo in sources for the available events.", 0) \
    M(Float, opentelemetry_start_trace_probability, 0., "Probability to start an OpenTelemetry trace for an incoming query.", 0) \
    M(Bool, opentelemetry_trace_processors, false, "Collect OpenTelemetry spans for processors.", 0) \
    M(Bool, prefer_column_name_to_alias, false, "Prefer using column names instead of aliases if possible.", 0) \
    M(Bool, prefer_global_in_and_join, false, "If enabled, all IN/JOIN operators will be rewritten as GLOBAL IN/JOIN. It's useful when the to-be-joined tables are only available on the initiator and we need to always scatter their data on-the-fly during distributed processing with the GLOBAL keyword. It's also useful to reduce the need to access the external sources joining external tables.", 0) \
    \
    \
    /** Limits during query execution are part of the settings. \
      * Used to provide a more safe execution of queries from the user interface. \
      * Basically, limits are checked for each block (not every row). That is, the limits can be slightly violated. \
      * Almost all limits apply only to SELECTs. \
      * Almost all limits apply to each stream individually. \
      */ \
    \
    M(UInt64, max_rows_to_read, 0, "Limit on read rows from the most 'deep' sources. That is, only in the deepest subquery. When reading from a remote server, it is only checked on a remote server.", 0) \
    M(UInt64, max_bytes_to_read, 0, "Limit on read bytes (after decompression) from the most 'deep' sources. That is, only in the deepest subquery. When reading from a remote server, it is only checked on a remote server.", 0) \
    M(OverflowMode, read_overflow_mode, OverflowMode::THROW, "What to do when the limit is exceeded.", 0) \
    \
    M(UInt64, max_rows_to_read_leaf, 0, "Limit on read rows on the leaf nodes for distributed queries. Limit is applied for local reads only excluding the final merge stage on the root node.", 0) \
    M(UInt64, max_bytes_to_read_leaf, 0, "Limit on read bytes (after decompression) on the leaf nodes for distributed queries. Limit is applied for local reads only excluding the final merge stage on the root node.", 0) \
    M(OverflowMode, read_overflow_mode_leaf, OverflowMode::THROW, "What to do when the leaf limit is exceeded.", 0) \
    \
    M(UInt64, max_rows_to_group_by, 0, "If aggregation during GROUP BY is generating more than specified number of rows (unique GROUP BY keys), the behavior will be determined by the 'group_by_overflow_mode' which by default is - throw an exception, but can be also switched to an approximate GROUP BY mode.", 0) \
    M(OverflowModeGroupBy, group_by_overflow_mode, OverflowMode::THROW, "What to do when the limit is exceeded.", 0) \
    M(UInt64, max_bytes_before_external_group_by, 0, "If memory usage during GROUP BY operation is exceeding this threshold in bytes, activate the 'external aggregation' mode (spill data to disk). Recommended value is half of available system memory.", 0) \
    \
    M(UInt64, max_rows_to_sort, 0, "If more than specified amount of records have to be processed for ORDER BY operation, the behavior will be determined by the 'sort_overflow_mode' which by default is - throw an exception", 0) \
    M(UInt64, max_bytes_to_sort, 0, "If more than specified amount of (uncompressed) bytes have to be processed for ORDER BY operation, the behavior will be determined by the 'sort_overflow_mode' which by default is - throw an exception", 0) \
    M(OverflowMode, sort_overflow_mode, OverflowMode::THROW, "What to do when the limit is exceeded.", 0) \
    M(UInt64, max_bytes_before_external_sort, 0, "If memory usage during ORDER BY operation is exceeding this threshold in bytes, activate the 'external sorting' mode (spill data to disk). Recommended value is half of available system memory.", 0) \
    M(UInt64, max_bytes_before_remerge_sort, 1000000000, "In case of ORDER BY with LIMIT, when memory usage is higher than specified threshold, perform additional steps of merging blocks before final merge to keep just top LIMIT rows.", 0) \
    M(Float, remerge_sort_lowered_memory_bytes_ratio, 2., "If memory usage after remerge does not reduced by this ratio, remerge will be disabled.", 0) \
    \
    M(UInt64, max_result_rows, 0, "Limit on result size in rows. Also checked for intermediate data sent from remote servers.", 0) \
    M(UInt64, max_result_bytes, 0, "Limit on result size in bytes (uncompressed). Also checked for intermediate data sent from remote servers.", 0) \
    M(OverflowMode, result_overflow_mode, OverflowMode::THROW, "What to do when the limit is exceeded.", 0) \
    \
    /* TODO: Check also when merging and finalizing aggregate functions. */ \
    M(Seconds, max_execution_time, 0, "If query run time exceeded the specified number of seconds, the behavior will be determined by the 'timeout_overflow_mode' which by default is - throw an exception. Note that the timeout is checked and query can stop only in designated places during data processing. It currently cannot stop during merging of aggregation states or during query analysis, and the actual run time will be higher than the value of this setting.", 0) \
    M(OverflowMode, timeout_overflow_mode, OverflowMode::THROW, "What to do when the limit is exceeded.", 0) \
    \
    M(UInt64, min_execution_speed, 0, "Minimum number of execution rows per second.", 0) \
    M(UInt64, max_execution_speed, 0, "Maximum number of execution rows per second.", 0) \
    M(UInt64, min_execution_speed_bytes, 0, "Minimum number of execution bytes per second.", 0) \
    M(UInt64, max_execution_speed_bytes, 0, "Maximum number of execution bytes per second.", 0) \
    M(Seconds, timeout_before_checking_execution_speed, 10, "Check that the speed is not too low after the specified time has elapsed.", 0) \
    \
    M(UInt64, max_columns_to_read, 0, "If a query requires reading more than specified number of columns, exception is thrown. Zero value means unlimited. This setting is useful to prevent too complex queries.", 0) \
    M(UInt64, max_temporary_columns, 0, "If a query generates more than the specified number of temporary columns in memory as a result of intermediate calculation, exception is thrown. Zero value means unlimited. This setting is useful to prevent too complex queries.", 0) \
    M(UInt64, max_temporary_non_const_columns, 0, "Similar to the 'max_temporary_columns' setting but applies only to non-constant columns. This makes sense, because constant columns are cheap and it is reasonable to allow more of them.", 0) \
    \
    M(UInt64, max_subquery_depth, 100, "If a query has more than specified number of nested subqueries, throw an exception. This allows you to have a sanity check to protect the users of your cluster from going insane with their queries.", 0) \
    M(UInt64, max_analyze_depth, 5000, "Maximum number of analyses performed by interpreter.", 0) \
    M(UInt64, max_ast_depth, 1000, "Maximum depth of query syntax tree. Checked after parsing.", 0) \
    M(UInt64, max_ast_elements, 50000, "Maximum size of query syntax tree in number of nodes. Checked after parsing.", 0) \
    M(UInt64, max_expanded_ast_elements, 500000, "Maximum size of query syntax tree in number of nodes after expansion of aliases and the asterisk.", 0) \
    \
    M(UInt64, readonly, 0, "0 - everything is allowed. 1 - only read requests. 2 - only read requests, as well as changing settings, except for the 'readonly' setting.", 0) \
    \
    M(UInt64, max_rows_in_set, 0, "Maximum size of the set (in number of elements) resulting from the execution of the IN section.", 0) \
    M(UInt64, max_bytes_in_set, 0, "Maximum size of the set (in bytes in memory) resulting from the execution of the IN section.", 0) \
    M(OverflowMode, set_overflow_mode, OverflowMode::THROW, "What to do when the limit is exceeded.", 0) \
    \
    M(UInt64, max_rows_in_join, 0, "Maximum size of the hash table for JOIN (in number of rows).", 0) \
    M(UInt64, max_bytes_in_join, 0, "Maximum size of the hash table for JOIN (in number of bytes in memory).", 0) \
    M(OverflowMode, join_overflow_mode, OverflowMode::THROW, "What to do when the limit is exceeded.", 0) \
    M(Bool, join_any_take_last_row, false, "When disabled (default) ANY JOIN will take the first found row for a key. When enabled, it will take the last row seen if there are multiple rows for the same key.", IMPORTANT) \
<<<<<<< HEAD
    M(JoinAlgorithm, join_algorithm, JoinAlgorithm::HASH, "Specify join algorithm: 'auto', 'hash', 'partial_merge', 'prefer_partial_merge', 'parallel_hash', 'grace_hash'. 'auto' tries to change HashJoin to GraceHashJoin or MergeJoin on the fly to avoid out of memory.", 0) \
=======
    M(JoinAlgorithm, join_algorithm, JoinAlgorithm::DEFAULT, "Specify join algorithm.", 0) \
>>>>>>> 7c4f42d0
    M(UInt64, default_max_bytes_in_join, 1000000000, "Maximum size of right-side table if limit is required but max_bytes_in_join is not set.", 0) \
    M(UInt64, partial_merge_join_left_table_buffer_bytes, 0, "If not 0 group left table blocks in bigger ones for left-side table in partial merge join. It uses up to 2x of specified memory per joining thread.", 0) \
    M(UInt64, partial_merge_join_rows_in_right_blocks, 65536, "Split right-hand joining data in blocks of specified size. It's a portion of data indexed by min-max values and possibly unloaded on disk.", 0) \
    M(UInt64, join_on_disk_max_files_to_merge, 64, "For MergeJoin on disk set how much files it's allowed to sort simultaneously. Then this value bigger then more memory used and then less disk I/O needed. Minimum is 2.", 0) \
    M(UInt64, max_rows_in_set_to_optimize_join, 100'000, "Maximal size of the set to filter joined tables by each other row sets before joining. 0 - disable.", 0) \
    \
    M(Bool, compatibility_ignore_collation_in_create_table, true, "Compatibility ignore collation in create table", 0) \
    \
    M(String, temporary_files_codec, "LZ4", "Set compression codec for temporary files (sort and join on disk). I.e. LZ4, NONE.", 0) \
    \
    M(UInt64, max_rows_to_transfer, 0, "Maximum size (in rows) of the transmitted external table obtained when the GLOBAL IN/JOIN section is executed.", 0) \
    M(UInt64, max_bytes_to_transfer, 0, "Maximum size (in uncompressed bytes) of the transmitted external table obtained when the GLOBAL IN/JOIN section is executed.", 0) \
    M(OverflowMode, transfer_overflow_mode, OverflowMode::THROW, "What to do when the limit is exceeded.", 0) \
    \
    M(UInt64, max_rows_in_distinct, 0, "Maximum number of elements during execution of DISTINCT.", 0) \
    M(UInt64, max_bytes_in_distinct, 0, "Maximum total size of state (in uncompressed bytes) in memory for the execution of DISTINCT.", 0) \
    M(OverflowMode, distinct_overflow_mode, OverflowMode::THROW, "What to do when the limit is exceeded.", 0) \
    \
    M(UInt64, max_memory_usage, 0, "Maximum memory usage for processing of single query. Zero means unlimited.", 0) \
    M(UInt64, memory_overcommit_ratio_denominator, 1_GiB, "It represents soft memory limit on the user level. This value is used to compute query overcommit ratio.", 0) \
    M(UInt64, max_memory_usage_for_user, 0, "Maximum memory usage for processing all concurrently running queries for the user. Zero means unlimited.", 0) \
    M(UInt64, memory_overcommit_ratio_denominator_for_user, 1_GiB, "It represents soft memory limit on the global level. This value is used to compute query overcommit ratio.", 0) \
    M(UInt64, max_untracked_memory, (4 * 1024 * 1024), "Small allocations and deallocations are grouped in thread local variable and tracked or profiled only when amount (in absolute value) becomes larger than specified value. If the value is higher than 'memory_profiler_step' it will be effectively lowered to 'memory_profiler_step'.", 0) \
    M(UInt64, memory_profiler_step, (4 * 1024 * 1024), "Whenever query memory usage becomes larger than every next step in number of bytes the memory profiler will collect the allocating stack trace. Zero means disabled memory profiler. Values lower than a few megabytes will slow down query processing.", 0) \
    M(Float, memory_profiler_sample_probability, 0., "Collect random allocations and deallocations and write them into system.trace_log with 'MemorySample' trace_type. The probability is for every alloc/free regardless to the size of the allocation. Note that sampling happens only when the amount of untracked memory exceeds 'max_untracked_memory'. You may want to set 'max_untracked_memory' to 0 for extra fine grained sampling.", 0) \
    \
    M(UInt64, memory_usage_overcommit_max_wait_microseconds, 5'000'000, "Maximum time thread will wait for memory to be freed in the case of memory overcommit. If timeout is reached and memory is not freed, exception is thrown.", 0) \
    \
    M(UInt64, max_network_bandwidth, 0, "The maximum speed of data exchange over the network in bytes per second for a query. Zero means unlimited.", 0) \
    M(UInt64, max_network_bytes, 0, "The maximum number of bytes (compressed) to receive or transmit over the network for execution of the query.", 0) \
    M(UInt64, max_network_bandwidth_for_user, 0, "The maximum speed of data exchange over the network in bytes per second for all concurrently running user queries. Zero means unlimited.", 0)\
    M(UInt64, max_network_bandwidth_for_all_users, 0, "The maximum speed of data exchange over the network in bytes per second for all concurrently running queries. Zero means unlimited.", 0) \
    \
    M(UInt64, backup_threads, 16, "The maximum number of threads to execute BACKUP requests.", 0) \
    M(UInt64, restore_threads, 16, "The maximum number of threads to execute RESTORE requests.", 0) \
    \
    M(Bool, log_profile_events, true, "Log query performance statistics into the query_log, query_thread_log and query_views_log.", 0) \
    M(Bool, log_query_settings, true, "Log query settings into the query_log.", 0) \
    M(Bool, log_query_threads, false, "Log query threads into system.query_thread_log table. This setting have effect only when 'log_queries' is true.", 0) \
    M(Bool, log_query_views, true, "Log query dependent views into system.query_views_log table. This setting have effect only when 'log_queries' is true.", 0) \
    M(String, log_comment, "", "Log comment into system.query_log table and server log. It can be set to arbitrary string no longer than max_query_size.", 0) \
    M(LogsLevel, send_logs_level, LogsLevel::fatal, "Send server text logs with specified minimum level to client. Valid values: 'trace', 'debug', 'information', 'warning', 'error', 'fatal', 'none'", 0) \
    M(String, send_logs_source_regexp, "", "Send server text logs with specified regexp to match log source name. Empty means all sources.", 0) \
    M(Bool, enable_optimize_predicate_expression, true, "If it is set to true, optimize predicates to subqueries.", 0) \
    M(Bool, enable_optimize_predicate_expression_to_final_subquery, true, "Allow push predicate to final subquery.", 0) \
    M(Bool, allow_push_predicate_when_subquery_contains_with, true, "Allows push predicate when subquery contains WITH clause", 0) \
    \
    M(UInt64, low_cardinality_max_dictionary_size, 8192, "Maximum size (in rows) of shared global dictionary for LowCardinality type.", 0) \
    M(Bool, low_cardinality_use_single_dictionary_for_part, false, "LowCardinality type serialization setting. If is true, than will use additional keys when global dictionary overflows. Otherwise, will create several shared dictionaries.", 0) \
    M(Bool, decimal_check_overflow, true, "Check overflow of decimal arithmetic/comparison operations", 0) \
    M(Bool, allow_custom_error_code_in_throwif, false, "Enable custom error code in function throwIf(). If true, thrown exceptions may have unexpected error codes.", 0) \
    \
    M(Bool, prefer_localhost_replica, true, "If it's true then queries will be always sent to local replica (if it exists). If it's false then replica to send a query will be chosen between local and remote ones according to load_balancing", 0) \
    M(UInt64, max_fetch_partition_retries_count, 5, "Amount of retries while fetching partition from another host.", 0) \
    M(UInt64, http_max_multipart_form_data_size, 1024 * 1024 * 1024, "Limit on size of multipart/form-data content. This setting cannot be parsed from URL parameters and should be set in user profile. Note that content is parsed and external tables are created in memory before start of query execution. And this is the only limit that has effect on that stage (limits on max memory usage and max execution time have no effect while reading HTTP form data).", 0) \
    M(Bool, calculate_text_stack_trace, true, "Calculate text stack trace in case of exceptions during query execution. This is the default. It requires symbol lookups that may slow down fuzzing tests when huge amount of wrong queries are executed. In normal cases you should not disable this option.", 0) \
    M(Bool, allow_ddl, true, "If it is set to true, then a user is allowed to executed DDL queries.", 0) \
    M(Bool, parallel_view_processing, false, "Enables pushing to attached views concurrently instead of sequentially.", 0) \
    M(Bool, enable_unaligned_array_join, false, "Allow ARRAY JOIN with multiple arrays that have different sizes. When this settings is enabled, arrays will be resized to the longest one.", 0) \
    M(Bool, optimize_read_in_order, true, "Enable ORDER BY optimization for reading data in corresponding order in MergeTree tables.", 0) \
    M(Bool, optimize_read_in_window_order, true, "Enable ORDER BY optimization in window clause for reading data in corresponding order in MergeTree tables.", 0) \
    M(Bool, optimize_aggregation_in_order, false, "Enable GROUP BY optimization for aggregating data in corresponding order in MergeTree tables.", 0) \
    M(UInt64, aggregation_in_order_max_block_bytes, 50000000, "Maximal size of block in bytes accumulated during aggregation in order of primary key. Lower block size allows to parallelize more final merge stage of aggregation.", 0) \
    M(UInt64, read_in_order_two_level_merge_threshold, 100, "Minimal number of parts to read to run preliminary merge step during multithread reading in order of primary key.", 0) \
    M(Bool, low_cardinality_allow_in_native_format, true, "Use LowCardinality type in Native format. Otherwise, convert LowCardinality columns to ordinary for select query, and convert ordinary columns to required LowCardinality for insert query.", 0) \
    M(Bool, cancel_http_readonly_queries_on_client_close, false, "Cancel HTTP readonly queries when a client closes the connection without waiting for response.", 0) \
    M(Bool, external_table_functions_use_nulls, true, "If it is set to true, external table functions will implicitly use Nullable type if needed. Otherwise NULLs will be substituted with default values. Currently supported only by 'mysql', 'postgresql' and 'odbc' table functions.", 0) \
    M(Bool, external_table_strict_query, false, "If it is set to true, transforming expression to local filter is forbidden for queries to external tables.", 0) \
    \
    M(Bool, allow_hyperscan, true, "Allow functions that use Hyperscan library. Disable to avoid potentially long compilation times and excessive resource usage.", 0) \
    M(UInt64, max_hyperscan_regexp_length, 0, "Max length of regexp than can be used in hyperscan multi-match functions. Zero means unlimited.", 0) \
    M(UInt64, max_hyperscan_regexp_total_length, 0, "Max total length of all regexps than can be used in hyperscan multi-match functions (per every function). Zero means unlimited.", 0) \
    M(Bool, allow_simdjson, true, "Allow using simdjson library in 'JSON*' functions if AVX2 instructions are available. If disabled rapidjson will be used.", 0) \
    M(Bool, allow_introspection_functions, false, "Allow functions for introspection of ELF and DWARF for query profiling. These functions are slow and may impose security considerations.", 0) \
    \
    M(UInt64, max_partitions_per_insert_block, 100, "Limit maximum number of partitions in single INSERTed block. Zero means unlimited. Throw exception if the block contains too many partitions. This setting is a safety threshold, because using large number of partitions is a common misconception.", 0) \
    M(Int64, max_partitions_to_read, -1, "Limit the max number of partitions that can be accessed in one query. <= 0 means unlimited.", 0) \
    M(Bool, check_query_single_value_result, true, "Return check query result as single 1/0 value", 0) \
    M(Bool, allow_drop_detached, false, "Allow ALTER TABLE ... DROP DETACHED PART[ITION] ... queries", 0) \
    \
    M(UInt64, postgresql_connection_pool_size, 16, "Connection pool size for PostgreSQL table engine and database engine.", 0) \
    M(UInt64, postgresql_connection_pool_wait_timeout, 5000, "Connection pool push/pop timeout on empty pool for PostgreSQL table engine and database engine. By default it will block on empty pool.", 0) \
    M(Bool, postgresql_connection_pool_auto_close_connection, false, "Close connection before returning connection to the pool.", 0) \
    M(UInt64, glob_expansion_max_elements, 1000, "Maximum number of allowed addresses (For external storages, table functions, etc).", 0) \
    M(UInt64, odbc_bridge_connection_pool_size, 16, "Connection pool size for each connection settings string in ODBC bridge.", 0) \
    M(Bool, odbc_bridge_use_connection_pooling, true, "Use connection pooling in ODBC bridge. If set to false, a new connection is created every time", 0) \
    \
    M(Seconds, distributed_replica_error_half_life, DBMS_CONNECTION_POOL_WITH_FAILOVER_DEFAULT_DECREASE_ERROR_PERIOD, "Time period reduces replica error counter by 2 times.", 0) \
    M(UInt64, distributed_replica_error_cap, DBMS_CONNECTION_POOL_WITH_FAILOVER_MAX_ERROR_COUNT, "Max number of errors per replica, prevents piling up an incredible amount of errors if replica was offline for some time and allows it to be reconsidered in a shorter amount of time.", 0) \
    M(UInt64, distributed_replica_max_ignored_errors, 0, "Number of errors that will be ignored while choosing replicas", 0) \
    \
    M(Bool, allow_experimental_live_view, false, "Enable LIVE VIEW. Not mature enough.", 0) \
    M(Seconds, live_view_heartbeat_interval, 15, "The heartbeat interval in seconds to indicate live query is alive.", 0) \
    M(UInt64, max_live_view_insert_blocks_before_refresh, 64, "Limit maximum number of inserted blocks after which mergeable blocks are dropped and query is re-executed.", 0) \
    M(Bool, allow_experimental_window_view, false, "Enable WINDOW VIEW. Not mature enough.", 0) \
    M(Seconds, window_view_clean_interval, 60, "The clean interval of window view in seconds to free outdated data.", 0) \
    M(Seconds, window_view_heartbeat_interval, 15, "The heartbeat interval in seconds to indicate watch query is alive.", 0) \
    M(Seconds, wait_for_window_view_fire_signal_timeout, 10, "Timeout for waiting for window view fire signal in event time processing", 0) \
    M(UInt64, min_free_disk_space_for_temporary_data, 0, "The minimum disk space to keep while writing temporary data used in external sorting and aggregation.", 0) \
    \
    M(DefaultTableEngine, default_table_engine, DefaultTableEngine::None, "Default table engine used when ENGINE is not set in CREATE statement.",0) \
    M(Bool, show_table_uuid_in_table_create_query_if_not_nil, false, "For tables in databases with Engine=Atomic show UUID of the table in its CREATE query.", 0) \
    M(Bool, database_atomic_wait_for_drop_and_detach_synchronously, false, "When executing DROP or DETACH TABLE in Atomic database, wait for table data to be finally dropped or detached.", 0) \
    M(Bool, enable_scalar_subquery_optimization, true, "If it is set to true, prevent scalar subqueries from (de)serializing large scalar values and possibly avoid running the same subquery more than once.", 0) \
    M(Bool, optimize_trivial_count_query, true, "Process trivial 'SELECT count() FROM table' query from metadata.", 0) \
    M(Bool, optimize_respect_aliases, true, "If it is set to true, it will respect aliases in WHERE/GROUP BY/ORDER BY, that will help with partition pruning/secondary indexes/optimize_aggregation_in_order/optimize_read_in_order/optimize_trivial_count", 0) \
    M(UInt64, mutations_sync, 0, "Wait for synchronous execution of ALTER TABLE UPDATE/DELETE queries (mutations). 0 - execute asynchronously. 1 - wait current server. 2 - wait all replicas if they exist.", 0) \
    M(Bool, allow_experimental_lightweight_delete, false, "Enable lightweight DELETE mutations for mergetree tables. Work in progress", 0) \
    M(Bool, optimize_move_functions_out_of_any, false, "Move functions out of aggregate functions 'any', 'anyLast'.", 0) \
    M(Bool, optimize_normalize_count_variants, true, "Rewrite aggregate functions that semantically equals to count() as count().", 0) \
    M(Bool, optimize_injective_functions_inside_uniq, true, "Delete injective functions of one argument inside uniq*() functions.", 0) \
    M(Bool, convert_query_to_cnf, false, "Convert SELECT query to CNF", 0) \
    M(Bool, optimize_or_like_chain, false, "Optimize multiple OR LIKE into multiMatchAny. This optimization should not be enabled by default, because it defies index analysis in some cases.", 0) \
    M(Bool, optimize_arithmetic_operations_in_aggregate_functions, true, "Move arithmetic operations out of aggregation functions", 0) \
    M(Bool, optimize_duplicate_order_by_and_distinct, true, "Remove duplicate ORDER BY and DISTINCT if it's possible", 0) \
    M(Bool, optimize_redundant_functions_in_order_by, true, "Remove functions from ORDER BY if its argument is also in ORDER BY", 0) \
    M(Bool, optimize_if_chain_to_multiif, false, "Replace if(cond1, then1, if(cond2, ...)) chains to multiIf. Currently it's not beneficial for numeric types.", 0) \
    M(Bool, optimize_multiif_to_if, true, "Replace 'multiIf' with only one condition to 'if'.", 0) \
    M(Bool, optimize_if_transform_strings_to_enum, false, "Replaces string-type arguments in If and Transform to enum. Disabled by default cause it could make inconsistent change in distributed query that would lead to its fail.", 0) \
    M(Bool, optimize_monotonous_functions_in_order_by, true, "Replace monotonous function with its argument in ORDER BY", 0) \
    M(Bool, optimize_functions_to_subcolumns, false, "Transform functions to subcolumns, if possible, to reduce amount of read data. E.g. 'length(arr)' -> 'arr.size0', 'col IS NULL' -> 'col.null' ", 0) \
    M(Bool, optimize_using_constraints, false, "Use constraints for query optimization", 0)                                                                                                                                           \
    M(Bool, optimize_substitute_columns, false, "Use constraints for column substitution", 0)                                                                                                                                         \
    M(Bool, optimize_append_index, false, "Use constraints in order to append index condition (indexHint)", 0) \
    M(Bool, normalize_function_names, true, "Normalize function names to their canonical names", 0) \
    M(Bool, allow_experimental_alter_materialized_view_structure, false, "Allow atomic alter on Materialized views. Work in progress.", 0) \
    M(Bool, enable_early_constant_folding, true, "Enable query optimization where we analyze function and subqueries results and rewrite query if there're constants there", 0) \
    M(Bool, deduplicate_blocks_in_dependent_materialized_views, false, "Should deduplicate blocks for materialized views if the block is not a duplicate for the table. Use true to always deduplicate in dependent tables.", 0) \
    M(Bool, use_compact_format_in_distributed_parts_names, true, "Changes format of directories names for distributed table insert parts.", 0) \
    M(Bool, validate_polygons, true, "Throw exception if polygon is invalid in function pointInPolygon (e.g. self-tangent, self-intersecting). If the setting is false, the function will accept invalid polygons but may silently return wrong result.", 0) \
    M(UInt64, max_parser_depth, DBMS_DEFAULT_MAX_PARSER_DEPTH, "Maximum parser depth (recursion depth of recursive descend parser).", 0) \
    M(Bool, allow_settings_after_format_in_insert, false, "Allow SETTINGS after FORMAT, but note, that this is not always safe (note: this is a compatibility setting).", 0) \
    M(Seconds, temporary_live_view_timeout, DEFAULT_TEMPORARY_LIVE_VIEW_TIMEOUT_SEC, "Timeout after which temporary live view is deleted.", 0) \
    M(Seconds, periodic_live_view_refresh, DEFAULT_PERIODIC_LIVE_VIEW_REFRESH_SEC, "Interval after which periodically refreshed live view is forced to refresh.", 0) \
    M(Bool, transform_null_in, false, "If enabled, NULL values will be matched with 'IN' operator as if they are considered equal.", 0) \
    M(Bool, allow_nondeterministic_mutations, false, "Allow non-deterministic functions in ALTER UPDATE/ALTER DELETE statements", 0) \
    M(Seconds, lock_acquire_timeout, DBMS_DEFAULT_LOCK_ACQUIRE_TIMEOUT_SEC, "How long locking request should wait before failing", 0) \
    M(Bool, materialize_ttl_after_modify, true, "Apply TTL for old data, after ALTER MODIFY TTL query", 0) \
    M(String, function_implementation, "", "Choose function implementation for specific target or variant (experimental). If empty enable all of them.", 0) \
    M(Bool, allow_experimental_geo_types, true, "Allow geo data types such as Point, Ring, Polygon, MultiPolygon", 0) \
    M(Bool, data_type_default_nullable, false, "Data types without NULL or NOT NULL will make Nullable", 0) \
    M(Bool, cast_keep_nullable, false, "CAST operator keep Nullable for result data type", 0) \
    M(Bool, cast_ipv4_ipv6_default_on_conversion_error, false, "CAST operator into IPv4, CAST operator into IPV6 type, toIPv4, toIPv6 functions will return default value instead of throwing exception on conversion error.", 0) \
    M(Bool, alter_partition_verbose_result, false, "Output information about affected parts. Currently works only for FREEZE and ATTACH commands.", 0) \
    M(Bool, allow_experimental_database_materialized_mysql, false, "Allow to create database with Engine=MaterializedMySQL(...).", 0) \
    M(Bool, allow_experimental_database_materialized_postgresql, false, "Allow to create database with Engine=MaterializedPostgreSQL(...).", 0) \
    M(Bool, system_events_show_zero_values, false, "When querying system.events or system.metrics tables, include all metrics, even with zero values.", 0) \
    M(MySQLDataTypesSupport, mysql_datatypes_support_level, 0, "Which MySQL types should be converted to corresponding ClickHouse types (rather than being represented as String). Can be empty or any combination of 'decimal', 'datetime64', 'date2Date32' or 'date2String'. When empty MySQL's DECIMAL and DATETIME/TIMESTAMP with non-zero precision are seen as String on ClickHouse's side.", 0) \
    M(Bool, optimize_trivial_insert_select, true, "Optimize trivial 'INSERT INTO table SELECT ... FROM TABLES' query", 0) \
    M(Bool, allow_non_metadata_alters, true, "Allow to execute alters which affects not only tables metadata, but also data on disk", 0) \
    M(Bool, enable_global_with_statement, true, "Propagate WITH statements to UNION queries and all subqueries", 0) \
    M(Bool, aggregate_functions_null_for_empty, false, "Rewrite all aggregate functions in a query, adding -OrNull suffix to them", 0) \
    M(Bool, optimize_syntax_fuse_functions, false, "Not ready for production, do not use. Allow apply syntax optimisation: fuse aggregate functions", 0) \
    M(Bool, optimize_fuse_sum_count_avg, false, "Not ready for production, do not use. Fuse functions `sum, avg, count` with identical arguments into one `sumCount` (`optimize_syntax_fuse_functions should be enabled)", 0) \
    M(Bool, flatten_nested, true, "If true, columns of type Nested will be flatten to separate array columns instead of one array of tuples", 0) \
    M(Bool, asterisk_include_materialized_columns, false, "Include MATERIALIZED columns for wildcard query", 0) \
    M(Bool, asterisk_include_alias_columns, false, "Include ALIAS columns for wildcard query", 0) \
    M(Bool, optimize_skip_merged_partitions, false, "Skip partitions with one part with level > 0 in optimize final", 0) \
    M(Bool, optimize_on_insert, true, "Do the same transformation for inserted block of data as if merge was done on this block.", 0) \
    M(Bool, force_optimize_projection, false, "If projection optimization is enabled, SELECT queries need to use projection", 0) \
    M(Bool, async_socket_for_remote, true, "Asynchronously read from socket executing remote query", 0) \
    M(Bool, insert_null_as_default, true, "Insert DEFAULT values instead of NULL in INSERT SELECT (UNION ALL)", 0) \
    M(Bool, describe_extend_object_types, false, "Deduce concrete type of columns of type Object in DESCRIBE query", 0) \
    M(Bool, describe_include_subcolumns, false, "If true, subcolumns of all table columns will be included into result of DESCRIBE query", 0) \
    \
    M(Bool, optimize_rewrite_sum_if_to_count_if, true, "Rewrite sumIf() and sum(if()) function countIf() function when logically equivalent", 0) \
    M(UInt64, insert_shard_id, 0, "If non zero, when insert into a distributed table, the data will be inserted into the shard `insert_shard_id` synchronously. Possible values range from 1 to `shards_number` of corresponding distributed table", 0) \
    \
    M(Bool, collect_hash_table_stats_during_aggregation, true, "Enable collecting hash table statistics to optimize memory allocation", 0) \
    M(UInt64, max_entries_for_hash_table_stats, 10'000, "How many entries hash table statistics collected during aggregation is allowed to have", 0) \
    M(UInt64, max_size_to_preallocate_for_aggregation, 10'000'000, "For how many elements it is allowed to preallocate space in all hash tables in total before aggregation", 0) \
    \
    M(Bool, kafka_disable_num_consumers_limit, false, "Disable limit on kafka_num_consumers that depends on the number of available CPU cores", 0) \
    /** Experimental feature for moving data between shards. */ \
    \
    M(Bool, allow_experimental_query_deduplication, false, "Experimental data deduplication for SELECT queries based on part UUIDs", 0) \
    \
    M(Bool, engine_file_empty_if_not_exists, false, "Allows to select data from a file engine table without file", 0) \
    M(Bool, engine_file_truncate_on_insert, false, "Enables or disables truncate before insert in file engine tables", 0) \
    M(Bool, engine_file_allow_create_multiple_files, false, "Enables or disables creating a new file on each insert in file engine tables if format has suffix.", 0) \
    M(Bool, allow_experimental_database_replicated, false, "Allow to create databases with Replicated engine", 0) \
    M(UInt64, database_replicated_initial_query_timeout_sec, 300, "How long initial DDL query should wait for Replicated database to precess previous DDL queue entries", 0) \
    M(Bool, database_replicated_enforce_synchronous_settings, false, "Enforces synchronous waiting for some queries (see also database_atomic_wait_for_drop_and_detach_synchronously, mutation_sync, replication_alter_partitions_sync). Not recommended to enable these settings.", 0) \
    M(UInt64, max_distributed_depth, 5, "Maximum distributed query depth", 0) \
    M(Bool, database_replicated_always_detach_permanently, false, "Execute DETACH TABLE as DETACH TABLE PERMANENTLY if database engine is Replicated", 0) \
    M(Bool, database_replicated_allow_only_replicated_engine, false, "Allow to create only Replicated tables in database with engine Replicated", 0) \
    M(DistributedDDLOutputMode, distributed_ddl_output_mode, DistributedDDLOutputMode::THROW, "Format of distributed DDL query result", 0) \
    M(UInt64, distributed_ddl_entry_format_version, 3, "Compatibility version of distributed DDL (ON CLUSTER) queries", 0) \
    \
    M(UInt64, external_storage_max_read_rows, 0, "Limit maximum number of rows when table with external engine should flush history data. Now supported only for MySQL table engine, database engine, dictionary and MaterializedMySQL. If equal to 0, this setting is disabled", 0) \
    M(UInt64, external_storage_max_read_bytes, 0, "Limit maximum number of bytes when table with external engine should flush history data. Now supported only for MySQL table engine, database engine, dictionary and MaterializedMySQL. If equal to 0, this setting is disabled", 0)  \
    M(UInt64, external_storage_connect_timeout_sec, DBMS_DEFAULT_CONNECT_TIMEOUT_SEC, "Connect timeout in seconds. Now supported only for MySQL", 0)  \
    M(UInt64, external_storage_rw_timeout_sec, DBMS_DEFAULT_RECEIVE_TIMEOUT_SEC, "Read/write timeout in seconds. Now supported only for MySQL", 0)  \
    \
    M(SetOperationMode, union_default_mode, SetOperationMode::Unspecified, "Set default mode in UNION query. Possible values: empty string, 'ALL', 'DISTINCT'. If empty, query without mode will throw exception.", 0) \
    M(SetOperationMode, intersect_default_mode, SetOperationMode::ALL, "Set default mode in INTERSECT query. Possible values: empty string, 'ALL', 'DISTINCT'. If empty, query without mode will throw exception.", 0) \
    M(SetOperationMode, except_default_mode, SetOperationMode::ALL, "Set default mode in EXCEPT query. Possible values: empty string, 'ALL', 'DISTINCT'. If empty, query without mode will throw exception.", 0) \
    M(Bool, optimize_aggregators_of_group_by_keys, true, "Eliminates min/max/any/anyLast aggregators of GROUP BY keys in SELECT section", 0) \
    M(Bool, optimize_group_by_function_keys, true, "Eliminates functions of other keys in GROUP BY section", 0) \
    M(Bool, legacy_column_name_of_tuple_literal, false, "List all names of element of large tuple literals in their column names instead of hash. This settings exists only for compatibility reasons. It makes sense to set to 'true', while doing rolling update of cluster from version lower than 21.7 to higher.", 0) \
    \
    M(Bool, query_plan_enable_optimizations, true, "Apply optimizations to query plan", 0) \
    M(UInt64, query_plan_max_optimizations_to_apply, 10000, "Limit the total number of optimizations applied to query plan. If zero, ignored. If limit reached, throw exception", 0) \
    M(Bool, query_plan_filter_push_down, true, "Allow to push down filter by predicate query plan step", 0) \
    M(Bool, query_plan_optimize_primary_key, true, "Analyze primary key using query plan (instead of AST)", 0) \
    M(UInt64, regexp_max_matches_per_row, 1000, "Max matches of any single regexp per row, used to safeguard 'extractAllGroupsHorizontal' against consuming too much memory with greedy RE.", 0) \
    \
    M(UInt64, limit, 0, "Limit on read rows from the most 'end' result for select query, default 0 means no limit length", 0) \
    M(UInt64, offset, 0, "Offset on read rows from the most 'end' result for select query", 0) \
    \
    M(UInt64, function_range_max_elements_in_block, 500000000, "Maximum number of values generated by function 'range' per block of data (sum of array sizes for every row in a block, see also 'max_block_size' and 'min_insert_block_size_rows'). It is a safety threshold.", 0) \
    M(ShortCircuitFunctionEvaluation, short_circuit_function_evaluation, ShortCircuitFunctionEvaluation::ENABLE, "Setting for short-circuit function evaluation configuration. Possible values: 'enable' - use short-circuit function evaluation for functions that are suitable for it, 'disable' - disable short-circuit function evaluation, 'force_enable' - use short-circuit function evaluation for all functions.", 0) \
    \
    M(String, local_filesystem_read_method, "pread_threadpool", "Method of reading data from local filesystem, one of: read, pread, mmap, pread_threadpool.", 0) \
    M(String, remote_filesystem_read_method, "threadpool", "Method of reading data from remote filesystem, one of: read, threadpool.", 0) \
    M(Bool, local_filesystem_read_prefetch, false, "Should use prefetching when reading data from local filesystem.", 0) \
    M(Bool, remote_filesystem_read_prefetch, true, "Should use prefetching when reading data from remote filesystem.", 0) \
    M(Int64, read_priority, 0, "Priority to read data from local filesystem. Only supported for 'pread_threadpool' method.", 0) \
    M(UInt64, merge_tree_min_rows_for_concurrent_read_for_remote_filesystem, (20 * 8192), "If at least as many lines are read from one file, the reading can be parallelized, when reading from remote filesystem.", 0) \
    M(UInt64, merge_tree_min_bytes_for_concurrent_read_for_remote_filesystem, (24 * 10 * 1024 * 1024), "If at least as many bytes are read from one file, the reading can be parallelized, when reading from remote filesystem.", 0) \
    M(UInt64, remote_read_min_bytes_for_seek, 4 * DBMS_DEFAULT_BUFFER_SIZE, "Min bytes required for remote read (url, s3) to do seek, instead for read with ignore.", 0) \
    \
    M(UInt64, async_insert_threads, 16, "Maximum number of threads to actually parse and insert data in background. Zero means asynchronous mode is disabled", 0) \
    M(Bool, async_insert, false, "If true, data from INSERT query is stored in queue and later flushed to table in background. Makes sense only for inserts via HTTP protocol. If wait_for_async_insert is false, INSERT query is processed almost instantly, otherwise client will wait until data will be flushed to table", 0) \
    M(Bool, wait_for_async_insert, true, "If true wait for processing of asynchronous insertion", 0) \
    M(Seconds, wait_for_async_insert_timeout, DBMS_DEFAULT_LOCK_ACQUIRE_TIMEOUT_SEC, "Timeout for waiting for processing asynchronous insertion", 0) \
    M(UInt64, async_insert_max_data_size, 100000, "Maximum size in bytes of unparsed data collected per query before being inserted", 0) \
    M(Milliseconds, async_insert_busy_timeout_ms, 200, "Maximum time to wait before dumping collected data per query since the first data appeared", 0) \
    M(Milliseconds, async_insert_stale_timeout_ms, 0, "Maximum time to wait before dumping collected data per query since the last data appeared. Zero means no timeout at all", 0) \
    \
    M(UInt64, remote_fs_read_max_backoff_ms, 10000, "Max wait time when trying to read data for remote disk", 0) \
    M(UInt64, remote_fs_read_backoff_max_tries, 5, "Max attempts to read with backoff", 0) \
    M(Bool, enable_filesystem_cache, true, "Use cache for remote filesystem. This setting does not turn on/off cache for disks (must be done via disk config), but allows to bypass cache for some queries if intended", 0) \
    M(Bool, enable_filesystem_cache_on_write_operations, false, "Write into cache on write operations. To actually work this setting requires be added to disk config too", 0) \
    M(Bool, enable_filesystem_cache_log, false, "Allows to record the filesystem caching log for each query", 0) \
    M(Bool, read_from_filesystem_cache_if_exists_otherwise_bypass_cache, false, "Allow to use the filesystem cache in passive mode - benefit from the existing cache entries, but don't put more entries into the cache. If you set this setting for heavy ad-hoc queries and leave it disabled for short real-time queries, this will allows to avoid cache threshing by too heavy queries and to improve the overall system efficiency.", 0) \
    M(Bool, enable_filesystem_cache_on_lower_level, true, "If read buffer supports caching inside threadpool, allow it to do it, otherwise cache outside ot threadpool. Do not use this setting, it is needed for testing", 0) \
    M(Bool, skip_download_if_exceeds_query_cache, true, "Skip download from remote filesystem if exceeds query cache size", 0) \
    M(UInt64, max_query_cache_size, (128UL * 1024 * 1024 * 1024), "Max remote filesystem cache size that can be used by a single query", 0) \
    \
    M(Bool, use_structure_from_insertion_table_in_table_functions, false, "Use structure from insertion table instead of schema inference from data", 0) \
    \
    M(UInt64, http_max_tries, 10, "Max attempts to read via http.", 0) \
    M(UInt64, http_retry_initial_backoff_ms, 100, "Min milliseconds for backoff, when retrying read via http", 0) \
    M(UInt64, http_retry_max_backoff_ms, 10000, "Max milliseconds for backoff, when retrying read via http", 0) \
    \
    M(Bool, force_remove_data_recursively_on_drop, false, "Recursively remove data on DROP query. Avoids 'Directory not empty' error, but may silently remove detached data", 0) \
    M(Bool, check_table_dependencies, true, "Check that DDL query (such as DROP TABLE or RENAME) will not break dependencies", 0) \
    M(Bool, use_local_cache_for_remote_storage, true, "Use local cache for remote storage like HDFS or S3, it's used for remote table engine only", 0) \
    \
    M(Bool, allow_unrestricted_reads_from_keeper, false, "Allow unrestricted (without condition on path) reads from system.zookeeper table, can be handy, but is not safe for zookeeper", 0) \
    M(Bool, allow_deprecated_database_ordinary, false, "Allow to create databases with deprecated Ordinary engine", 0) \
    M(Bool, allow_deprecated_syntax_for_merge_tree, false, "Allow to create *MergeTree tables with deprecated engine definition syntax", 0) \
    \
    M(Bool, schema_inference_use_cache_for_file, true, "Use cache in schema inference while using file table function", 0) \
    M(Bool, schema_inference_use_cache_for_s3, true, "Use cache in schema inference while using s3 table function", 0) \
    M(Bool, schema_inference_use_cache_for_hdfs, true, "Use cache in schema inference while using hdfs table function", 0) \
    M(Bool, schema_inference_use_cache_for_url, true, "Use cache in schema inference while using url table function", 0) \
    M(Bool, schema_inference_cache_require_modification_time_for_url, true, "Use schema from cache for URL with last modification time validation (for urls with Last-Modified header)", 0) \
    \
    M(String, compatibility, "", "Changes other settings according to provided ClickHouse version. If we know that we changed some behaviour in ClickHouse by changing some settings in some version, this compatibility setting will control these settings", 0) \
    \
    M(Map, additional_table_filters, "", "Additional filter expression which would be applied after reading from specified table. Syntax: {'table1': 'expression', 'database.table2': 'expression'}", 0) \
    M(String, additional_result_filter, "", "Additional filter expression which would be applied to query result", 0) \
    \
    /** Experimental functions */ \
    M(Bool, allow_experimental_funnel_functions, false, "Enable experimental functions for funnel analysis.", 0) \
    M(Bool, allow_experimental_nlp_functions, false, "Enable experimental functions for natural language processing.", 0) \
    M(Bool, allow_experimental_hash_functions, false, "Enable experimental hash functions (hashid, etc)", 0) \
    M(Bool, allow_experimental_object_type, false, "Allow Object and JSON data types", 0) \
    M(String, insert_deduplication_token, "", "If not empty, used for duplicate detection instead of data digest", 0) \
    M(Bool, count_distinct_optimization, false, "Rewrite count distinct to subquery of group by", 0) \
    M(Bool, throw_on_unsupported_query_inside_transaction, true, "Throw exception if unsupported query is used inside transaction", 0) \
    M(TransactionsWaitCSNMode, wait_changes_become_visible_after_commit_mode, TransactionsWaitCSNMode::WAIT_UNKNOWN, "Wait for committed changes to become actually visible in the latest snapshot", 0) \
    M(Bool, implicit_transaction, false, "If enabled and not already inside a transaction, wraps the query inside a full transaction (begin + commit or rollback)", 0) \
    M(Bool, throw_if_no_data_to_insert, true, "Enables or disables empty INSERTs, enabled by default", 0) \
    M(Bool, compatibility_ignore_auto_increment_in_create_table, false, "Ignore AUTO_INCREMENT keyword in column declaration if true, otherwise return error. It simplifies migration from MySQL", 0) \
    M(Bool, multiple_joins_try_to_keep_original_names, false, "Do not add aliases to top level expression list on multiple joins rewrite", 0) \
<<<<<<< HEAD
    M(Bool, allow_grace_hash_join, false, "Allow selecting grace hash join in 'auto' join algorithm", 0) \
    M(UInt64, grace_hash_join_initial_buckets, 32, "Initial number of grace hash join buckets", 0) \
    M(UInt64, grace_hash_join_max_buckets, 1024, "Limit on the number of grace hash join buckets", 0) \
    M(UInt64, grace_hash_join_buffer_size, DBMS_DEFAULT_BUFFER_SIZE, "Buffer size for grace hash join temporary files. It makes sense to use smaller values, especially for SSDs, to save memory", 0) \
=======
    M(Bool, optimize_distinct_in_order, true, "Enable DISTINCT optimization if some columns in DISTINCT form a prefix of sorting. For example, prefix of sorting key in merge tree or ORDER BY statement", 0) \
    M(Bool, optimize_sorting_by_input_stream_properties, true, "Optimize sorting by sorting properties of input stream", 0) \
>>>>>>> 7c4f42d0
    // End of COMMON_SETTINGS
    // Please add settings related to formats into the FORMAT_FACTORY_SETTINGS and move obsolete settings to OBSOLETE_SETTINGS.

#define MAKE_OBSOLETE(M, TYPE, NAME, DEFAULT) \
    M(TYPE, NAME, DEFAULT, "Obsolete setting, does nothing.", BaseSettingsHelpers::Flags::OBSOLETE)

#define OBSOLETE_SETTINGS(M) \
    /** Obsolete settings that do nothing but left for compatibility reasons. Remove each one after half a year of obsolescence. */ \
    MAKE_OBSOLETE(M, UInt64, max_memory_usage_for_all_queries, 0) \
    MAKE_OBSOLETE(M, UInt64, multiple_joins_rewriter_version, 0) \
    MAKE_OBSOLETE(M, Bool, enable_debug_queries, false) \
    MAKE_OBSOLETE(M, Bool, allow_experimental_database_atomic, true) \
    MAKE_OBSOLETE(M, Bool, allow_experimental_bigint_types, true) \
    MAKE_OBSOLETE(M, Bool, allow_experimental_window_functions, true) \
    MAKE_OBSOLETE(M, HandleKafkaErrorMode, handle_kafka_error_mode, HandleKafkaErrorMode::DEFAULT) \
    MAKE_OBSOLETE(M, Bool, database_replicated_ddl_output, true) \
    MAKE_OBSOLETE(M, UInt64, replication_alter_columns_timeout, 60) \
    MAKE_OBSOLETE(M, UInt64, odbc_max_field_size, 0) \
    MAKE_OBSOLETE(M, Bool, allow_experimental_map_type, true) \
    MAKE_OBSOLETE(M, UInt64, merge_tree_clear_old_temporary_directories_interval_seconds, 60) \
    MAKE_OBSOLETE(M, UInt64, merge_tree_clear_old_parts_interval_seconds, 1) \
    MAKE_OBSOLETE(M, UInt64, partial_merge_join_optimizations, 0) \
    MAKE_OBSOLETE(M, MaxThreads, max_alter_threads, 0) \
    MAKE_OBSOLETE(M, Bool, allow_experimental_projection_optimization, true) \
    MAKE_OBSOLETE(M, UInt64, background_buffer_flush_schedule_pool_size, 16) \
    MAKE_OBSOLETE(M, UInt64, background_pool_size, 16) \
    MAKE_OBSOLETE(M, Float, background_merges_mutations_concurrency_ratio, 2) \
    MAKE_OBSOLETE(M, UInt64, background_move_pool_size, 8) \
    MAKE_OBSOLETE(M, UInt64, background_fetches_pool_size, 8) \
    MAKE_OBSOLETE(M, UInt64, background_common_pool_size, 8) \
    MAKE_OBSOLETE(M, UInt64, background_schedule_pool_size, 128) \
    MAKE_OBSOLETE(M, UInt64, background_message_broker_schedule_pool_size, 16) \
    MAKE_OBSOLETE(M, UInt64, background_distributed_schedule_pool_size, 16) \
    MAKE_OBSOLETE(M, DefaultDatabaseEngine, default_database_engine, DefaultDatabaseEngine::Atomic) \
    MAKE_OBSOLETE(M, UInt64, max_pipeline_depth, 0) \

    /** The section above is for obsolete settings. Do not add anything there. */


#define FORMAT_FACTORY_SETTINGS(M) \
    M(Char, format_csv_delimiter, ',', "The character to be considered as a delimiter in CSV data. If setting with a string, a string has to have a length of 1.", 0) \
    M(Bool, format_csv_allow_single_quotes, false, "If it is set to true, allow strings in single quotes.", 0) \
    M(Bool, format_csv_allow_double_quotes, true, "If it is set to true, allow strings in double quotes.", 0) \
    M(Bool, output_format_csv_crlf_end_of_line, false, "If it is set true, end of line in CSV format will be \\r\\n instead of \\n.", 0) \
    M(Bool, input_format_csv_enum_as_number, false, "Treat inserted enum values in CSV formats as enum indices", 0) \
    M(Bool, input_format_csv_arrays_as_nested_csv, false, R"(When reading Array from CSV, expect that its elements were serialized in nested CSV and then put into string. Example: "[""Hello"", ""world"", ""42"""" TV""]". Braces around array can be omitted.)", 0) \
    M(Bool, input_format_skip_unknown_fields, true, "Skip columns with unknown names from input data (it works for JSONEachRow, -WithNames, -WithNamesAndTypes and TSKV formats).", 0) \
    M(Bool, input_format_with_names_use_header, true, "For -WithNames input formats this controls whether format parser is to assume that column data appear in the input exactly as they are specified in the header.", 0) \
    M(Bool, input_format_with_types_use_header, true, "For -WithNamesAndTypes input formats this controls whether format parser should check if data types from the input match data types from the header.", 0) \
    M(Bool, input_format_import_nested_json, false, "Map nested JSON data to nested tables (it works for JSONEachRow format).", 0) \
    M(Bool, input_format_defaults_for_omitted_fields, true, "For input data calculate default expressions for omitted fields (it works for JSONEachRow, -WithNames, -WithNamesAndTypes formats).", IMPORTANT) \
    M(Bool, input_format_csv_empty_as_default, true, "Treat empty fields in CSV input as default values.", 0) \
    M(Bool, input_format_tsv_empty_as_default, false, "Treat empty fields in TSV input as default values.", 0) \
    M(Bool, input_format_tsv_enum_as_number, false, "Treat inserted enum values in TSV formats as enum indices.", 0) \
    M(Bool, input_format_null_as_default, true, "For text input formats initialize null fields with default values if data type of this field is not nullable", 0) \
    M(Bool, input_format_arrow_import_nested, false, "Allow to insert array of structs into Nested table in Arrow input format.", 0) \
    M(Bool, input_format_arrow_case_insensitive_column_matching, false, "Ignore case when matching Arrow columns with CH columns.", 0) \
    M(Bool, input_format_orc_import_nested, false, "Allow to insert array of structs into Nested table in ORC input format.", 0) \
    M(Int64, input_format_orc_row_batch_size, 100'000, "Batch size when reading ORC stripes.", 0) \
    M(Bool, input_format_orc_case_insensitive_column_matching, false, "Ignore case when matching ORC columns with CH columns.", 0) \
    M(Bool, input_format_parquet_import_nested, false, "Allow to insert array of structs into Nested table in Parquet input format.", 0) \
    M(Bool, input_format_parquet_case_insensitive_column_matching, false, "Ignore case when matching Parquet columns with CH columns.", 0) \
    M(Bool, input_format_allow_seeks, true, "Allow seeks while reading in ORC/Parquet/Arrow input formats", 0) \
    M(Bool, input_format_orc_allow_missing_columns, false, "Allow missing columns while reading ORC input formats", 0) \
    M(Bool, input_format_parquet_allow_missing_columns, false, "Allow missing columns while reading Parquet input formats", 0) \
    M(Bool, input_format_arrow_allow_missing_columns, false, "Allow missing columns while reading Arrow input formats", 0) \
    M(Char, input_format_hive_text_fields_delimiter, '\x01', "Delimiter between fields in Hive Text File", 0) \
    M(Char, input_format_hive_text_collection_items_delimiter, '\x02', "Delimiter between collection(array or map) items in Hive Text File", 0) \
    M(Char, input_format_hive_text_map_keys_delimiter, '\x03', "Delimiter between a pair of map key/values in Hive Text File", 0) \
    M(UInt64, input_format_msgpack_number_of_columns, 0, "The number of columns in inserted MsgPack data. Used for automatic schema inference from data.", 0) \
    M(MsgPackUUIDRepresentation, output_format_msgpack_uuid_representation, FormatSettings::MsgPackUUIDRepresentation::EXT, "The way how to output UUID in MsgPack format.", 0) \
    M(UInt64, input_format_max_rows_to_read_for_schema_inference, 25000, "The maximum rows of data to read for automatic schema inference", 0) \
    M(Bool, input_format_csv_use_best_effort_in_schema_inference, true, "Use some tweaks and heuristics to infer schema in CSV format", 0) \
    M(Bool, input_format_tsv_use_best_effort_in_schema_inference, true, "Use some tweaks and heuristics to infer schema in TSV format", 0) \
    M(Bool, input_format_parquet_skip_columns_with_unsupported_types_in_schema_inference, false, "Skip columns with unsupported types while schema inference for format Parquet", 0) \
    M(Bool, input_format_protobuf_skip_fields_with_unsupported_types_in_schema_inference, false, "Skip fields with unsupported types while schema inference for format Protobuf", 0) \
    M(Bool, input_format_capn_proto_skip_fields_with_unsupported_types_in_schema_inference, false, "Skip columns with unsupported types while schema inference for format CapnProto", 0) \
    M(Bool, input_format_orc_skip_columns_with_unsupported_types_in_schema_inference, false, "Skip columns with unsupported types while schema inference for format ORC", 0) \
    M(Bool, input_format_arrow_skip_columns_with_unsupported_types_in_schema_inference, false, "Skip columns with unsupported types while schema inference for format Arrow", 0) \
    M(String, column_names_for_schema_inference, "", "The list of column names to use in schema inference for formats without column names. The format: 'column1,column2,column3,...'", 0) \
    M(String, schema_inference_hints, "", "The list of column names and types to use in schema inference for formats without column names. The format: 'column_name1 column_type1, column_name2 column_type2, ...'", 0) \
    M(Bool, input_format_json_read_bools_as_numbers, true, "Allow to parse bools as numbers in JSON input formats", 0) \
    M(Bool, input_format_json_try_infer_numbers_from_strings, true, "Try to infer numbers from string fields while schema inference", 0) \
    M(Bool, input_format_try_infer_integers, true, "Try to infer numbers from string fields while schema inference in text formats", 0) \
    M(Bool, input_format_try_infer_dates, true, "Try to infer dates from string fields while schema inference in text formats", 0) \
    M(Bool, input_format_try_infer_datetimes, true, "Try to infer datetimes from string fields while schema inference in text formats", 0) \
    M(Bool, input_format_protobuf_flatten_google_wrappers, false, "Enable Google wrappers for regular non-nested columns, e.g. google.protobuf.StringValue 'str' for String column 'str'. For Nullable columns empty wrappers are recognized as defaults, and missing as nulls", 0) \
    M(Bool, output_format_protobuf_nullables_with_google_wrappers, false, "When serializing Nullable columns with Google wrappers, serialize default values as empty wrappers. If turned off, default and null values are not serialized", 0) \
    M(UInt64, input_format_csv_skip_first_lines, 0, "Skip specified number of lines at the beginning of data in CSV format", 0) \
    M(UInt64, input_format_tsv_skip_first_lines, 0, "Skip specified number of lines at the beginning of data in TSV format", 0) \
    \
    M(DateTimeInputFormat, date_time_input_format, FormatSettings::DateTimeInputFormat::Basic, "Method to read DateTime from text input formats. Possible values: 'basic', 'best_effort' and 'best_effort_us'.", 0) \
    M(DateTimeOutputFormat, date_time_output_format, FormatSettings::DateTimeOutputFormat::Simple, "Method to write DateTime to text output. Possible values: 'simple', 'iso', 'unix_timestamp'.", 0) \
    \
    M(Bool, input_format_ipv4_default_on_conversion_error, false, "Deserialization of IPv4 will use default values instead of throwing exception on conversion error.", 0) \
    M(Bool, input_format_ipv6_default_on_conversion_error, false, "Deserialization of IPV6 will use default values instead of throwing exception on conversion error.", 0) \
    M(String, bool_true_representation, "true", "Text to represent bool value in TSV/CSV formats.", 0) \
    M(String, bool_false_representation, "false", "Text to represent bool value in TSV/CSV formats.", 0) \
    \
    M(Bool, input_format_values_interpret_expressions, true, "For Values format: if the field could not be parsed by streaming parser, run SQL parser and try to interpret it as SQL expression.", 0) \
    M(Bool, input_format_values_deduce_templates_of_expressions, true, "For Values format: if the field could not be parsed by streaming parser, run SQL parser, deduce template of the SQL expression, try to parse all rows using template and then interpret expression for all rows.", 0) \
    M(Bool, input_format_values_accurate_types_of_literals, true, "For Values format: when parsing and interpreting expressions using template, check actual type of literal to avoid possible overflow and precision issues.", 0) \
    M(Bool, input_format_avro_allow_missing_fields, false, "For Avro/AvroConfluent format: when field is not found in schema use default value instead of error", 0) \
    M(Bool, input_format_avro_null_as_default, false, "For Avro/AvroConfluent format: insert default in case of null and non Nullable column", 0) \
    M(URI, format_avro_schema_registry_url, "", "For AvroConfluent format: Confluent Schema Registry URL.", 0) \
    \
    M(Bool, output_format_json_quote_64bit_integers, true, "Controls quoting of 64-bit integers in JSON output format.", 0) \
    M(Bool, output_format_json_quote_denormals, false, "Enables '+nan', '-nan', '+inf', '-inf' outputs in JSON output format.", 0) \
    \
    M(Bool, output_format_json_escape_forward_slashes, true, "Controls escaping forward slashes for string outputs in JSON output format. This is intended for compatibility with JavaScript. Don't confuse with backslashes that are always escaped.", 0) \
    M(Bool, output_format_json_named_tuples_as_objects, true, "Serialize named tuple columns as JSON objects.", 0) \
    M(Bool, output_format_json_array_of_rows, false, "Output a JSON array of all rows in JSONEachRow(Compact) format.", 0) \
    \
    M(UInt64, output_format_pretty_max_rows, 10000, "Rows limit for Pretty formats.", 0) \
    M(UInt64, output_format_pretty_max_column_pad_width, 250, "Maximum width to pad all values in a column in Pretty formats.", 0) \
    M(UInt64, output_format_pretty_max_value_width, 10000, "Maximum width of value to display in Pretty formats. If greater - it will be cut.", 0) \
    M(Bool, output_format_pretty_color, true, "Use ANSI escape sequences to paint colors in Pretty formats", 0) \
    M(String, output_format_pretty_grid_charset, "UTF-8", "Charset for printing grid borders. Available charsets: ASCII, UTF-8 (default one).", 0) \
    M(UInt64, output_format_parquet_row_group_size, 1000000, "Row group size in rows.", 0) \
    M(Bool, output_format_parquet_string_as_string, false, "Use Parquet String type instead of Binary for String columns.", 0) \
    M(String, output_format_avro_codec, "", "Compression codec used for output. Possible values: 'null', 'deflate', 'snappy'.", 0) \
    M(UInt64, output_format_avro_sync_interval, 16 * 1024, "Sync interval in bytes.", 0) \
    M(String, output_format_avro_string_column_pattern, "", "For Avro format: regexp of String columns to select as AVRO string.", 0) \
    M(UInt64, output_format_avro_rows_in_file, 1, "Max rows in a file (if permitted by storage)", 0) \
    M(Bool, output_format_tsv_crlf_end_of_line, false, "If it is set true, end of line in TSV format will be \\r\\n instead of \\n.", 0) \
    M(String, format_csv_null_representation, "\\N", "Custom NULL representation in CSV format", 0) \
    M(String, format_tsv_null_representation, "\\N", "Custom NULL representation in TSV format", 0) \
    M(Bool, output_format_decimal_trailing_zeros, false, "Output trailing zeros when printing Decimal values. E.g. 1.230000 instead of 1.23.", 0) \
    \
    M(UInt64, input_format_allow_errors_num, 0, "Maximum absolute amount of errors while reading text formats (like CSV, TSV). In case of error, if at least absolute or relative amount of errors is lower than corresponding value, will skip until next line and continue.", 0) \
    M(Float, input_format_allow_errors_ratio, 0, "Maximum relative amount of errors while reading text formats (like CSV, TSV). In case of error, if at least absolute or relative amount of errors is lower than corresponding value, will skip until next line and continue.", 0) \
    \
    M(String, format_schema, "", "Schema identifier (used by schema-based formats)", 0) \
    M(String, format_template_resultset, "", "Path to file which contains format string for result set (for Template format)", 0) \
    M(String, format_template_row, "", "Path to file which contains format string for rows (for Template format)", 0) \
    M(String, format_template_rows_between_delimiter, "\n", "Delimiter between rows (for Template format)", 0) \
    \
    M(EscapingRule, format_custom_escaping_rule, "Escaped", "Field escaping rule (for CustomSeparated format)", 0) \
    M(String, format_custom_field_delimiter, "\t", "Delimiter between fields (for CustomSeparated format)", 0) \
    M(String, format_custom_row_before_delimiter, "", "Delimiter before field of the first column (for CustomSeparated format)", 0) \
    M(String, format_custom_row_after_delimiter, "\n", "Delimiter after field of the last column (for CustomSeparated format)", 0) \
    M(String, format_custom_row_between_delimiter, "", "Delimiter between rows (for CustomSeparated format)", 0) \
    M(String, format_custom_result_before_delimiter, "", "Prefix before result set (for CustomSeparated format)", 0) \
    M(String, format_custom_result_after_delimiter, "", "Suffix after result set (for CustomSeparated format)", 0) \
    \
    M(String, format_regexp, "", "Regular expression (for Regexp format)", 0) \
    M(EscapingRule, format_regexp_escaping_rule, "Raw", "Field escaping rule (for Regexp format)", 0) \
    M(Bool, format_regexp_skip_unmatched, false, "Skip lines unmatched by regular expression (for Regexp format)", 0) \
    \
    M(Bool, output_format_enable_streaming, false, "Enable streaming in output formats that support it.", 0) \
    M(Bool, output_format_write_statistics, true, "Write statistics about read rows, bytes, time elapsed in suitable output formats.", 0) \
    M(Bool, output_format_pretty_row_numbers, false, "Add row numbers before each row for pretty output format", 0) \
    M(Bool, insert_distributed_one_random_shard, false, "If setting is enabled, inserting into distributed table will choose a random shard to write when there is no sharding key", 0) \
    \
    M(Bool, exact_rows_before_limit, false, "When enabled, ClickHouse will provide exact value for rows_before_limit_at_least statistic, but with the cost that the data before limit will have to be read completely", 0) \
    M(UInt64, cross_to_inner_join_rewrite, 1, "Use inner join instead of comma/cross join if there're joining expressions in the WHERE section. Values: 0 - no rewrite, 1 - apply if possible for comma/cross, 2 - force rewrite all comma joins, cross - if possible", 0) \
    \
    M(Bool, output_format_arrow_low_cardinality_as_dictionary, false, "Enable output LowCardinality type as Dictionary Arrow type", 0) \
    M(Bool, output_format_arrow_string_as_string, false, "Use Arrow String type instead of Binary for String columns", 0) \
    \
    M(Bool, output_format_orc_string_as_string, false, "Use ORC String type instead of Binary for String columns", 0) \
    \
    M(EnumComparingMode, format_capn_proto_enum_comparising_mode, FormatSettings::EnumComparingMode::BY_VALUES, "How to map ClickHouse Enum and CapnProto Enum", 0) \
    \
    M(String, input_format_mysql_dump_table_name, "", "Name of the table in MySQL dump from which to read data", 0) \
    M(Bool, input_format_mysql_dump_map_column_names, true, "Match columns from table in MySQL dump and columns from ClickHouse table by names", 0) \
    \
    M(UInt64, output_format_sql_insert_max_batch_size, DEFAULT_BLOCK_SIZE, "The maximum number  of rows in one INSERT statement.", 0) \
    M(String, output_format_sql_insert_table_name, "table", "The name of table in the output INSERT query", 0) \
    M(Bool, output_format_sql_insert_include_column_names, true, "Include column names in INSERT query", 0) \
    M(Bool, output_format_sql_insert_use_replace, false, "Use REPLACE statement instead of INSERT", 0) \
    M(Bool, output_format_sql_insert_quote_names, true, "Quote column names with '`' characters", 0) \

// End of FORMAT_FACTORY_SETTINGS
// Please add settings non-related to formats into the COMMON_SETTINGS above.

#define LIST_OF_SETTINGS(M)    \
    COMMON_SETTINGS(M)         \
    OBSOLETE_SETTINGS(M)       \
    FORMAT_FACTORY_SETTINGS(M)

DECLARE_SETTINGS_TRAITS_ALLOW_CUSTOM_SETTINGS(SettingsTraits, LIST_OF_SETTINGS)


/** Settings of query execution.
  * These settings go to users.xml.
  */
struct Settings : public BaseSettings<SettingsTraits>, public IHints<2, Settings>
{
    /// For initialization from empty initializer-list to be "value initialization", not "aggregate initialization" in C++14.
    /// http://en.cppreference.com/w/cpp/language/aggregate_initialization
    Settings() = default;

    /** Set multiple settings from "profile" (in server configuration file (users.xml), profiles contain groups of multiple settings).
     * The profile can also be set using the `set` functions, like the profile setting.
     */
    void setProfile(const String & profile_name, const Poco::Util::AbstractConfiguration & config);

    /// Load settings from configuration file, at "path" prefix in configuration.
    void loadSettingsFromConfig(const String & path, const Poco::Util::AbstractConfiguration & config);

    /// Dumps profile events to column of type Map(String, String)
    void dumpToMapColumn(IColumn * column, bool changed_only = true);

    /// Adds program options to set the settings from a command line.
    /// (Don't forget to call notify() on the `variables_map` after parsing it!)
    void addProgramOptions(boost::program_options::options_description & options);

    /// Adds program options as to set the settings from a command line.
    /// Allows to set one setting multiple times, the last value will be used.
    /// (Don't forget to call notify() on the `variables_map` after parsing it!)
    void addProgramOptionsAsMultitokens(boost::program_options::options_description & options);

    /// Check that there is no user-level settings at the top level in config.
    /// This is a common source of mistake (user don't know where to write user-level setting).
    static void checkNoSettingNamesAtTopLevel(const Poco::Util::AbstractConfiguration & config, const String & config_path);

    std::vector<String> getAllRegisteredNames() const override;

    void addProgramOption(boost::program_options::options_description & options, const SettingFieldRef & field);

    void addProgramOptionAsMultitoken(boost::program_options::options_description & options, const SettingFieldRef & field);

    void set(std::string_view name, const Field & value) override;

private:
    void applyCompatibilitySetting();

    std::unordered_set<std::string_view> settings_changed_by_compatibility_setting;
};

/*
 * User-specified file format settings for File and URL engines.
 */
DECLARE_SETTINGS_TRAITS(FormatFactorySettingsTraits, FORMAT_FACTORY_SETTINGS)

struct FormatFactorySettings : public BaseSettings<FormatFactorySettingsTraits>
{
};

}<|MERGE_RESOLUTION|>--- conflicted
+++ resolved
@@ -361,11 +361,7 @@
     M(UInt64, max_bytes_in_join, 0, "Maximum size of the hash table for JOIN (in number of bytes in memory).", 0) \
     M(OverflowMode, join_overflow_mode, OverflowMode::THROW, "What to do when the limit is exceeded.", 0) \
     M(Bool, join_any_take_last_row, false, "When disabled (default) ANY JOIN will take the first found row for a key. When enabled, it will take the last row seen if there are multiple rows for the same key.", IMPORTANT) \
-<<<<<<< HEAD
-    M(JoinAlgorithm, join_algorithm, JoinAlgorithm::HASH, "Specify join algorithm: 'auto', 'hash', 'partial_merge', 'prefer_partial_merge', 'parallel_hash', 'grace_hash'. 'auto' tries to change HashJoin to GraceHashJoin or MergeJoin on the fly to avoid out of memory.", 0) \
-=======
     M(JoinAlgorithm, join_algorithm, JoinAlgorithm::DEFAULT, "Specify join algorithm.", 0) \
->>>>>>> 7c4f42d0
     M(UInt64, default_max_bytes_in_join, 1000000000, "Maximum size of right-side table if limit is required but max_bytes_in_join is not set.", 0) \
     M(UInt64, partial_merge_join_left_table_buffer_bytes, 0, "If not 0 group left table blocks in bigger ones for left-side table in partial merge join. It uses up to 2x of specified memory per joining thread.", 0) \
     M(UInt64, partial_merge_join_rows_in_right_blocks, 65536, "Split right-hand joining data in blocks of specified size. It's a portion of data indexed by min-max values and possibly unloaded on disk.", 0) \
@@ -644,15 +640,12 @@
     M(Bool, throw_if_no_data_to_insert, true, "Enables or disables empty INSERTs, enabled by default", 0) \
     M(Bool, compatibility_ignore_auto_increment_in_create_table, false, "Ignore AUTO_INCREMENT keyword in column declaration if true, otherwise return error. It simplifies migration from MySQL", 0) \
     M(Bool, multiple_joins_try_to_keep_original_names, false, "Do not add aliases to top level expression list on multiple joins rewrite", 0) \
-<<<<<<< HEAD
     M(Bool, allow_grace_hash_join, false, "Allow selecting grace hash join in 'auto' join algorithm", 0) \
     M(UInt64, grace_hash_join_initial_buckets, 32, "Initial number of grace hash join buckets", 0) \
     M(UInt64, grace_hash_join_max_buckets, 1024, "Limit on the number of grace hash join buckets", 0) \
     M(UInt64, grace_hash_join_buffer_size, DBMS_DEFAULT_BUFFER_SIZE, "Buffer size for grace hash join temporary files. It makes sense to use smaller values, especially for SSDs, to save memory", 0) \
-=======
     M(Bool, optimize_distinct_in_order, true, "Enable DISTINCT optimization if some columns in DISTINCT form a prefix of sorting. For example, prefix of sorting key in merge tree or ORDER BY statement", 0) \
     M(Bool, optimize_sorting_by_input_stream_properties, true, "Optimize sorting by sorting properties of input stream", 0) \
->>>>>>> 7c4f42d0
     // End of COMMON_SETTINGS
     // Please add settings related to formats into the FORMAT_FACTORY_SETTINGS and move obsolete settings to OBSOLETE_SETTINGS.
 
