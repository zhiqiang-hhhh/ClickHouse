#include "StorageSystemParts.h"

#include <Common/escapeForFileName.h>
#include <Columns/ColumnString.h>
#include <DataTypes/DataTypeString.h>
#include <DataTypes/DataTypeArray.h>
#include <DataTypes/DataTypesNumber.h>
#include <DataTypes/DataTypeDateTime.h>
#include <DataTypes/DataTypeDate.h>
#include <DataTypes/DataTypeUUID.h>
#include <Storages/VirtualColumnUtils.h>
#include <Databases/IDatabase.h>
#include <Parsers/queryToString.h>
#include <Common/hex.h>

namespace DB
{

StorageSystemParts::StorageSystemParts(const StorageID & table_id_)
    : StorageSystemPartsBase(table_id_,
    {
        {"partition",                                   std::make_shared<DataTypeString>()},
        {"name",                                        std::make_shared<DataTypeString>()},
        {"uuid",                                        std::make_shared<DataTypeUUID>()},
        {"part_type",                                   std::make_shared<DataTypeString>()},
        {"active",                                      std::make_shared<DataTypeUInt8>()},
        {"marks",                                       std::make_shared<DataTypeUInt64>()},
        {"rows",                                        std::make_shared<DataTypeUInt64>()},
        {"bytes_on_disk",                               std::make_shared<DataTypeUInt64>()},
        {"data_compressed_bytes",                       std::make_shared<DataTypeUInt64>()},
        {"data_uncompressed_bytes",                     std::make_shared<DataTypeUInt64>()},
        {"marks_bytes",                                 std::make_shared<DataTypeUInt64>()},
        {"modification_time",                           std::make_shared<DataTypeDateTime>()},
        {"remove_time",                                 std::make_shared<DataTypeDateTime>()},
        {"refcount",                                    std::make_shared<DataTypeUInt32>()},
        {"min_date",                                    std::make_shared<DataTypeDate>()},
        {"max_date",                                    std::make_shared<DataTypeDate>()},
        {"min_time",                                    std::make_shared<DataTypeDateTime>()},
        {"max_time",                                    std::make_shared<DataTypeDateTime>()},
        {"partition_id",                                std::make_shared<DataTypeString>()},
        {"min_block_number",                            std::make_shared<DataTypeInt64>()},
        {"max_block_number",                            std::make_shared<DataTypeInt64>()},
        {"level",                                       std::make_shared<DataTypeUInt32>()},
        {"data_version",                                std::make_shared<DataTypeUInt64>()},
        {"primary_key_bytes_in_memory",                 std::make_shared<DataTypeUInt64>()},
        {"primary_key_bytes_in_memory_allocated",       std::make_shared<DataTypeUInt64>()},
        {"is_frozen",                                   std::make_shared<DataTypeUInt8>()},

        {"database",                                    std::make_shared<DataTypeString>()},
        {"table",                                       std::make_shared<DataTypeString>()},
        {"engine",                                      std::make_shared<DataTypeString>()},
        {"disk_name",                                   std::make_shared<DataTypeString>()},
        {"path",                                        std::make_shared<DataTypeString>()},

        {"hash_of_all_files",                           std::make_shared<DataTypeString>()},
        {"hash_of_uncompressed_files",                  std::make_shared<DataTypeString>()},
        {"uncompressed_hash_of_compressed_files",       std::make_shared<DataTypeString>()},

        {"delete_ttl_info_min",                         std::make_shared<DataTypeDateTime>()},
        {"delete_ttl_info_max",                         std::make_shared<DataTypeDateTime>()},

        {"move_ttl_info.expression",                    std::make_shared<DataTypeArray>(std::make_shared<DataTypeString>())},
        {"move_ttl_info.min",                           std::make_shared<DataTypeArray>(std::make_shared<DataTypeDateTime>())},
        {"move_ttl_info.max",                           std::make_shared<DataTypeArray>(std::make_shared<DataTypeDateTime>())},

        {"default_compression_codec",                   std::make_shared<DataTypeString>()},

        {"recompression_ttl_info.expression",           std::make_shared<DataTypeArray>(std::make_shared<DataTypeString>())},
        {"recompression_ttl_info.min",                  std::make_shared<DataTypeArray>(std::make_shared<DataTypeDateTime>())},
        {"recompression_ttl_info.max",                  std::make_shared<DataTypeArray>(std::make_shared<DataTypeDateTime>())},

        {"group_by_ttl_info.expression",                std::make_shared<DataTypeArray>(std::make_shared<DataTypeString>())},
        {"group_by_ttl_info.min",                       std::make_shared<DataTypeArray>(std::make_shared<DataTypeDateTime>())},
        {"group_by_ttl_info.max",                       std::make_shared<DataTypeArray>(std::make_shared<DataTypeDateTime>())}
    }
    )
{
}

void StorageSystemParts::processNextStorage(MutableColumns & columns_, const StoragesInfo & info, bool has_state_column)
{
    using State = IMergeTreeDataPart::State;
    MergeTreeData::DataPartStateVector all_parts_state;
    MergeTreeData::DataPartsVector all_parts;

    all_parts = info.getParts(all_parts_state, has_state_column);

    for (size_t part_number = 0; part_number < all_parts.size(); ++part_number)
    {
        const auto & part = all_parts[part_number];
        auto part_state = all_parts_state[part_number];

        ColumnSize columns_size = part->getTotalColumnsSize();

        size_t i = 0;
        {
            WriteBufferFromOwnString out;
            part->partition.serializeText(*info.data, out, format_settings);
            columns_[i++]->insert(out.str());
        }
        columns_[i++]->insert(part->name);
        columns_[i++]->insert(part->uuid);
        columns_[i++]->insert(part->getTypeName());
        columns_[i++]->insert(part_state == State::Committed);
        columns_[i++]->insert(part->getMarksCount());
        columns_[i++]->insert(part->rows_count);
        columns_[i++]->insert(part->getBytesOnDisk());
        columns_[i++]->insert(columns_size.data_compressed);
        columns_[i++]->insert(columns_size.data_uncompressed);
        columns_[i++]->insert(columns_size.marks);
        columns_[i++]->insert(static_cast<UInt64>(part->modification_time));

        time_t remove_time = part->remove_time.load(std::memory_order_relaxed);
        columns_[i++]->insert(static_cast<UInt64>(remove_time == std::numeric_limits<time_t>::max() ? 0 : remove_time));

        /// For convenience, in returned refcount, don't add references that was due to local variables in this method: all_parts, active_parts.
        columns_[i++]->insert(static_cast<UInt64>(part.use_count() - 1));

        columns_[i++]->insert(part->getMinDate());
        columns_[i++]->insert(part->getMaxDate());
        columns_[i++]->insert(static_cast<UInt32>(part->getMinTime()));
        columns_[i++]->insert(static_cast<UInt32>(part->getMaxTime()));
        columns_[i++]->insert(part->info.partition_id);
        columns_[i++]->insert(part->info.min_block);
        columns_[i++]->insert(part->info.max_block);
        columns_[i++]->insert(part->info.level);
        columns_[i++]->insert(static_cast<UInt64>(part->info.getDataVersion()));
        columns_[i++]->insert(part->getIndexSizeInBytes());
        columns_[i++]->insert(part->getIndexSizeInAllocatedBytes());
        columns_[i++]->insert(part->is_frozen.load(std::memory_order_relaxed));

        columns_[i++]->insert(info.database);
        columns_[i++]->insert(info.table);
        columns_[i++]->insert(info.engine);
        if (part->isStoredOnDisk())
        {
            columns_[i++]->insert(part->volume->getDisk()->getName());
            columns_[i++]->insert(part->getFullPath());
        }
        else
        {
            columns_[i++]->insertDefault();
            columns_[i++]->insertDefault();
        }

        MinimalisticDataPartChecksums helper;
        helper.computeTotalChecksums(part->checksums);

        auto checksum = helper.hash_of_all_files;
        columns_[i++]->insert(getHexUIntLowercase(checksum.first) + getHexUIntLowercase(checksum.second));

        checksum = helper.hash_of_uncompressed_files;
        columns_[i++]->insert(getHexUIntLowercase(checksum.first) + getHexUIntLowercase(checksum.second));

        checksum = helper.uncompressed_hash_of_compressed_files;
        columns_[i++]->insert(getHexUIntLowercase(checksum.first) + getHexUIntLowercase(checksum.second));

        /// delete_ttl_info
        {
            columns_[i++]->insert(static_cast<UInt32>(part->ttl_infos.table_ttl.min));
            columns_[i++]->insert(static_cast<UInt32>(part->ttl_infos.table_ttl.max));
        }

        auto add_ttl_info_map = [&](const TTLInfoMap & ttl_info_map)
        {
            Array expression_array;
            Array min_array;
            Array max_array;
            expression_array.reserve(ttl_info_map.size());
            min_array.reserve(ttl_info_map.size());
            max_array.reserve(ttl_info_map.size());
            for (const auto & [expression, ttl_info] : ttl_info_map)
            {
                expression_array.emplace_back(expression);
                min_array.push_back(static_cast<UInt32>(ttl_info.min));
                max_array.push_back(static_cast<UInt32>(ttl_info.max));
            }
            columns_[i++]->insert(expression_array);
            columns_[i++]->insert(min_array);
            columns_[i++]->insert(max_array);
        };

        add_ttl_info_map(part->ttl_infos.moves_ttl);

        columns_[i++]->insert(queryToString(part->default_codec->getCodecDesc()));

        add_ttl_info_map(part->ttl_infos.recompression_ttl);
<<<<<<< HEAD
        add_ttl_info_map(part->ttl_infos.group_by_ttl);
=======

        /// _state column should be the latest.
        if (has_state_column)
            columns_[i++]->insert(part->stateString());
>>>>>>> 331e8211
    }
}

}<|MERGE_RESOLUTION|>--- conflicted
+++ resolved
@@ -185,14 +185,11 @@
         columns_[i++]->insert(queryToString(part->default_codec->getCodecDesc()));
 
         add_ttl_info_map(part->ttl_infos.recompression_ttl);
-<<<<<<< HEAD
         add_ttl_info_map(part->ttl_infos.group_by_ttl);
-=======
 
         /// _state column should be the latest.
         if (has_state_column)
             columns_[i++]->insert(part->stateString());
->>>>>>> 331e8211
     }
 }
 
