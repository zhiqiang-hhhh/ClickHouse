#include <Storages/MergeTree/IMergeTreeReader.h>
#include <Storages/MergeTree/MergeTreeReadPool.h>
#include <Storages/MergeTree/MergeTreeThreadSelectProcessor.h>
#include <Interpreters/Context.h>


namespace DB
{

MergeTreeThreadSelectAlgorithm::MergeTreeThreadSelectAlgorithm(
    size_t thread_,
    IMergeTreeReadPoolPtr pool_,
    size_t min_marks_for_concurrent_read_,
    size_t max_block_size_rows_,
    size_t preferred_block_size_bytes_,
    size_t preferred_max_column_in_block_size_bytes_,
    const MergeTreeData & storage_,
    const StorageSnapshotPtr & storage_snapshot_,
    bool use_uncompressed_cache_,
    const PrewhereInfoPtr & prewhere_info_,
    const ExpressionActionsSettings & actions_settings_,
    const MergeTreeReaderSettings & reader_settings_,
    const Names & virt_column_names_)
<<<<<<< HEAD
    :
    IMergeTreeSelectAlgorithm{
        pool_->getHeader(), storage_, storage_snapshot_, prewhere_info_, actions_settings_, max_block_size_rows_,
=======
    : IMergeTreeSelectAlgorithm{
        pool_->getHeader(), storage_, storage_snapshot_, prewhere_info_, std::move(actions_settings), max_block_size_rows_,
>>>>>>> a9b4f2ef
        preferred_block_size_bytes_, preferred_max_column_in_block_size_bytes_,
        reader_settings_, use_uncompressed_cache_, virt_column_names_},
    thread{thread_},
    pool{std::move(pool_)}
{
    min_marks_to_read = min_marks_for_concurrent_read_;
}

/// Requests read task from MergeTreeReadPool and signals whether it got one
bool MergeTreeThreadSelectAlgorithm::getNewTaskImpl()
{
    task = pool->getTask(thread);
    return static_cast<bool>(task);
}


void MergeTreeThreadSelectAlgorithm::finalizeNewTask()
{
    const std::string part_name = task->data_part->isProjectionPart() ? task->data_part->getParentPart()->name : task->data_part->name;

    /// Allows pool to reduce number of threads in case of too slow reads.
    auto profile_callback = [this](ReadBufferFromFileBase::ProfileInfo info_) { pool->profileFeedback(info_); };
    const auto & metadata_snapshot = storage_snapshot->metadata;

    IMergeTreeReader::ValueSizeMap value_size_map;

    if (reader && part_name != last_read_part_name)
    {
        value_size_map = reader->getAvgValueSizeHints();
    }

    /// task->reader.valid() means there is a prefetched reader in this test, use it.
    const bool init_new_readers = !reader || task->reader.valid() || part_name != last_read_part_name;
    if (init_new_readers)
    {
        initializeMergeTreeReadersForCurrentTask(metadata_snapshot, value_size_map, profile_callback);
    }

    last_read_part_name = part_name;
}


void MergeTreeThreadSelectAlgorithm::finish()
{
    reader.reset();
    pre_reader_for_step.clear();
}


MergeTreeThreadSelectAlgorithm::~MergeTreeThreadSelectAlgorithm() = default;

}<|MERGE_RESOLUTION|>--- conflicted
+++ resolved
@@ -21,14 +21,8 @@
     const ExpressionActionsSettings & actions_settings_,
     const MergeTreeReaderSettings & reader_settings_,
     const Names & virt_column_names_)
-<<<<<<< HEAD
-    :
-    IMergeTreeSelectAlgorithm{
+    : IMergeTreeSelectAlgorithm{
         pool_->getHeader(), storage_, storage_snapshot_, prewhere_info_, actions_settings_, max_block_size_rows_,
-=======
-    : IMergeTreeSelectAlgorithm{
-        pool_->getHeader(), storage_, storage_snapshot_, prewhere_info_, std::move(actions_settings), max_block_size_rows_,
->>>>>>> a9b4f2ef
         preferred_block_size_bytes_, preferred_max_column_in_block_size_bytes_,
         reader_settings_, use_uncompressed_cache_, virt_column_names_},
     thread{thread_},
