--- conflicted
+++ resolved
@@ -1096,12 +1096,7 @@
     #    pragma GCC diagnostic ignored "-Wunused-variable"
     #endif
             for (const auto & [file, _] : checksums.files)
-<<<<<<< HEAD
-                volume->getDisk()->removeFile(to + "/" + file);
-
-=======
                 volume->getDisk()->removeSharedFile(to + "/" + file, keep_s3);
->>>>>>> 1b2ed51f
     #if !__clang__
     #    pragma GCC diagnostic pop
     #endif
@@ -1321,7 +1316,6 @@
     return true;
 }
 
-<<<<<<< HEAD
 SerializationPtr IMergeTreeDataPart::getSerializationForColumn(const NameAndTypePair & column) const
 {
     return IDataType::getSerialization(column,
@@ -1329,7 +1323,8 @@
         {
             return checksums.files.count(stream_name + DATA_FILE_EXTENSION) != 0;
         });
-=======
+}
+
 String IMergeTreeDataPart::getUniqueId() const
 {
     String id;
@@ -1343,7 +1338,6 @@
         throw Exception("Can't get unique S3 object", ErrorCodes::LOGICAL_ERROR);
 
     return id;
->>>>>>> 1b2ed51f
 }
 
 bool isCompactPart(const MergeTreeDataPartPtr & data_part)
