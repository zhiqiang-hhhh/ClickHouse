--- conflicted
+++ resolved
@@ -8,73 +8,6 @@
     extern const int MEMORY_LIMIT_EXCEEDED;
 }
 
-<<<<<<< HEAD
-MergeTreeReverseSelectProcessor::MergeTreeReverseSelectProcessor(
-    const MergeTreeData & storage_,
-    const StorageSnapshotPtr & storage_snapshot_,
-    const MergeTreeData::DataPartPtr & owned_data_part_,
-    UInt64 max_block_size_rows_,
-    size_t preferred_block_size_bytes_,
-    size_t preferred_max_column_in_block_size_bytes_,
-    Names required_columns_,
-    MarkRanges mark_ranges_,
-    bool use_uncompressed_cache_,
-    const PrewhereInfoPtr & prewhere_info_,
-    ExpressionActionsSettings actions_settings,
-    bool check_columns,
-    const MergeTreeReaderSettings & reader_settings_,
-    const Names & virt_column_names_,
-    size_t part_index_in_query_,
-    bool quiet)
-    :
-    MergeTreeBaseSelectProcessor{
-        storage_snapshot_->getSampleBlockForColumns(required_columns_),
-        storage_, storage_snapshot_, prewhere_info_, std::move(actions_settings), max_block_size_rows_,
-        preferred_block_size_bytes_, preferred_max_column_in_block_size_bytes_,
-        reader_settings_, use_uncompressed_cache_, virt_column_names_},
-    required_columns{std::move(required_columns_)},
-    data_part{owned_data_part_},
-    all_mark_ranges(std::move(mark_ranges_)),
-    part_index_in_query(part_index_in_query_),
-    path(data_part->getFullRelativePath())
-{
-    /// Let's estimate total number of rows for progress bar.
-    for (const auto & range : all_mark_ranges)
-        total_marks_count += range.end - range.begin;
-
-    size_t total_rows = data_part->index_granularity.getRowsCountInRanges(all_mark_ranges);
-
-    if (!quiet)
-        LOG_DEBUG(log, "Reading {} ranges in reverse order from part {}, approx. {} rows starting from {}",
-            all_mark_ranges.size(), data_part->name, total_rows,
-            data_part->index_granularity.getMarkStartingRow(all_mark_ranges.front().begin));
-
-    addTotalRowsApprox(total_rows);
-
-    ordered_names = header_without_virtual_columns.getNames();
-
-    task_columns = getReadTaskColumns(storage, storage_snapshot_, data_part, required_columns, prewhere_info, check_columns);
-
-    /// will be used to distinguish between PREWHERE and WHERE columns when applying filter
-    const auto & column_names = task_columns.columns.getNames();
-    column_name_set = NameSet{column_names.begin(), column_names.end()};
-
-    if (use_uncompressed_cache)
-        owned_uncompressed_cache = storage.getContext()->getUncompressedCache();
-
-    owned_mark_cache = storage.getContext()->getMarkCache();
-
-    reader = data_part->getReader(task_columns.columns, storage_snapshot_->metadata,
-        all_mark_ranges, owned_uncompressed_cache.get(),
-        owned_mark_cache.get(), reader_settings);
-
-    if (prewhere_info)
-        pre_reader = data_part->getReader(task_columns.pre_columns, storage_snapshot_->metadata, all_mark_ranges,
-            owned_uncompressed_cache.get(), owned_mark_cache.get(), reader_settings);
-}
-
-=======
->>>>>>> f3a77bb2
 bool MergeTreeReverseSelectProcessor::getNewTask()
 try
 {
@@ -96,22 +29,8 @@
     MarkRanges mark_ranges_for_task = { all_mark_ranges.back() };
     all_mark_ranges.pop_back();
 
-<<<<<<< HEAD
-    std::unique_ptr<MergeTreeBlockSizePredictor> size_predictor;
-    if (preferred_block_size_bytes)
-    {
-        const auto & required_column_names = task_columns.columns.getNames();
-        const auto & required_pre_column_names = task_columns.pre_columns.getNames();
-        NameSet complete_column_names(required_column_names.begin(), required_column_names.end());
-        complete_column_names.insert(required_pre_column_names.begin(), required_pre_column_names.end());
-
-        size_predictor = std::make_unique<MergeTreeBlockSizePredictor>(
-            data_part, Names(complete_column_names.begin(), complete_column_names.end()), storage_snapshot->metadata->getSampleBlock());
-    }
-=======
     auto size_predictor = (preferred_block_size_bytes == 0) ? nullptr
         : getSizePredictor(data_part, task_columns, sample_block);
->>>>>>> f3a77bb2
 
     task = std::make_unique<MergeTreeReadTask>(
         data_part, mark_ranges_for_task, part_index_in_query, ordered_names, column_name_set,
