--- conflicted
+++ resolved
@@ -569,17 +569,16 @@
         clickhouse_common_zookeeper
         string_utils)
 
-<<<<<<< HEAD
     if (TARGET ch_contrib::simdjson)
         target_link_libraries(unit_tests_dbms PRIVATE ch_contrib::simdjson)
     endif()
 
-    if(USE_RAPIDJSON)
-        target_include_directories(unit_tests_dbms SYSTEM PRIVATE ${RAPIDJSON_INCLUDE_DIR})
-=======
+    if(TARGET ch_contrib::rapidjson)
+        target_include_directories(unit_tests_dbms PRIVATE ch_contrib::rapidjson)
+    endif()
+
     if (TARGET ch_contrib::yaml_cpp)
         target_link_libraries(unit_tests_dbms PRIVATE ch_contrib::yaml_cpp)
->>>>>>> b13b415d
     endif()
 
     add_check(unit_tests_dbms)
