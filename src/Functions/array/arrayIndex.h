#include <optional>
#include <type_traits>
#include <Functions/IFunctionImpl.h>
#include <Functions/FunctionFactory.h>
#include <Functions/FunctionHelpers.h>
#include <DataTypes/DataTypeArray.h>
#include <DataTypes/DataTypeNullable.h>
#include <DataTypes/DataTypesNumber.h>
#include <Columns/ColumnArray.h>
#include <Columns/ColumnString.h>
#include <Columns/ColumnFixedString.h>
#include <Columns/ColumnsNumber.h>
#include <Columns/ColumnNullable.h>
#include <Common/FieldVisitorsAccurateComparison.h>
#include <Common/memcmpSmall.h>
#include <Common/assert_cast.h>
#include "Columns/ColumnLowCardinality.h"
#include "DataTypes/DataTypeLowCardinality.h"


namespace DB
{

namespace ErrorCodes
{
    extern const int ILLEGAL_COLUMN;
    extern const int ILLEGAL_TYPE_OF_ARGUMENT;
}

/**
 * ConcreteActions -- what to do when the index was found.
 */

/// For has.
struct IndexToOne
{
    using ResultType = UInt8;
    static bool apply(size_t, ResultType & current) { current = 1; return false; }
};

/// For indexOf.
struct IndexIdentity
{
    using ResultType = UInt64;
    /// The index is returned starting from 1.
    static bool apply(size_t j, ResultType & current) { current = j + 1; return false; }
};

/// For countEqual.
struct IndexCount
{
    using ResultType = UInt64;
    static bool apply(size_t, ResultType & current) { ++current; return true; }
};

/**
 * Impls -- how to perform the search depending on the arguments data types.
 * They usually provide methods @e vector (for processing ordinary columns), @e vector_const (for processing
 * ConstColumn s), and @e vectorVector for processing vectors of vectors.
 */

/**
 * @tparam Initial Initial integral data type (array's).
 * @tparam Result Resulting integral data type (col_res's).
 * @tparam InvokedNotFromLCSpec For invokation from the low cardinality specialisation, we do not re-resize the
 *      result column and do not override the result[i] if the value was not found (as it is invoked multiple times).
 */
template <
    class Initial,
    class Result,
    class ConcreteAction,
    bool InvokedNotFromLCSpec = true>
struct ArrayIndexNumImpl
{
private:

#pragma GCC diagnostic push
#pragma GCC diagnostic ignored "-Wsign-compare"

    /// compares `lhs` against `i`-th element of `rhs`
    static bool compare(const Initial & lhs, const PaddedPODArray<Result> & rhs, const size_t i) { return lhs == rhs[i]; }

    /// compares `lhs against `rhs`, third argument unused
    static bool compare(const Initial & lhs, const Result & rhs, size_t) { return lhs == rhs; }

    static Initial extract(const PaddedPODArray<Initial> & a, size_t i) { return a[i]; }

    static Initial extract(const IColumn & a, size_t i)
    {
        if constexpr (std::is_same_v<Initial, Float32>)
            return a.getFloat32(i);
        if constexpr (std::is_same_v<Initial, Float64>)
            return a.getFloat64(i);
        if constexpr (is_signed_v<Initial>)
            return a.getInt(i);
        return a.getUInt(i);
    }

#pragma GCC diagnostic pop

    static bool hasNull(const PaddedPODArray<UInt8> & null_map, size_t i)
    {
        return null_map[i];
    }

    using ResultType = typename ConcreteAction::ResultType;

    /// Both function arguments are ordinary.
    template <class Data, class ScalarOrVector>
    static void vectorCase1(
        const Data & data,
        const ColumnArray::Offsets & offsets,
        const ScalarOrVector & target_value,
        PaddedPODArray<ResultType> & result)
    {
        const size_t size = offsets.size();

        if constexpr (InvokedNotFromLCSpec)
            result.resize(size);

        ColumnArray::Offset current_offset = 0;

        for (size_t i = 0; i < size; ++i)
        {
            const size_t array_size = offsets[i] - current_offset;
            ResultType current = 0;

            for (size_t j = 0; j < array_size; ++j)
            {
                Initial data_value = extract(data, current_offset + j);

                if (!compare(data_value, target_value, i))
                    continue;

                if (!ConcreteAction::apply(j, current))
                    break;
            }

            if constexpr (InvokedNotFromLCSpec)
                result[i] = current;
            else
                if (current != 0)        /// do not override the value if it was not found as we invoke this impl
                    result[i] = current; /// multiple times.

            current_offset = offsets[i];
        }
    }

    /// The 2nd function argument is nullable.
    template <class Data, class ScalarOrVector>
    static void vectorCase2(
        const Data & data,
        const ColumnArray::Offsets & offsets,
        const ScalarOrVector & value,
        PaddedPODArray<ResultType> & result,
        const PaddedPODArray<UInt8> & null_map_item)
    {
        size_t size = offsets.size();

        if constexpr (InvokedNotFromLCSpec)
            result.resize(size);

        ColumnArray::Offset current_offset = 0;

        for (size_t i = 0; i < size; ++i)
        {
            size_t array_size = offsets[i] - current_offset;
            ResultType current = 0;

            for (size_t j = 0; j < array_size; ++j)
            {
                if (!hasNull(null_map_item, i) && compare(extract(data, current_offset + j), value, i))
                {
                    if (!ConcreteAction::apply(j, current))
                        break;
                }
            }

            if constexpr (InvokedNotFromLCSpec)
                result[i] = current;
            else
                if (current != 0)        /// do not override the value if it was not found as we invoke this impl
                    result[i] = current; /// multiple times.

            current_offset = offsets[i];
        }
    }

    /// The 1st function argument is a non-constant array of nullable values.
    template <class Data, class ScalarOrVector>
    static void vectorCase3(
        const Data & data,
        const ColumnArray::Offsets & offsets,
        const ScalarOrVector & value,
        PaddedPODArray<ResultType> & result,
        const PaddedPODArray<UInt8> & null_map_data)
    {
        size_t size = offsets.size();

        if constexpr (InvokedNotFromLCSpec)
            result.resize(size);

        ColumnArray::Offset current_offset = 0;

        for (size_t i = 0; i < size; ++i)
        {
            size_t array_size = offsets[i] - current_offset;
            ResultType current = 0;

            for (size_t j = 0; j < array_size; ++j)
            {
                if (null_map_data[current_offset + j])
                {
                }
                else if (compare(extract(data, current_offset + j), value, i))
                {
                    if (!ConcreteAction::apply(j, current))
                        break;
                }
            }

            if constexpr (InvokedNotFromLCSpec)
                result[i] = current;
            else
                if (current != 0)        /// do not override the value if it was not found as we invoke this impl
                    result[i] = current; /// multiple times.

            current_offset = offsets[i];
        }
    }

    /// The 1st function argument is a non-constant array of nullable values.
    /// The 2nd function argument is nullable.
    template <class Data, class ScalarOrVector>
    static void vectorCase4(
        const Data & data,
        const ColumnArray::Offsets & offsets,
        const ScalarOrVector & value,
        PaddedPODArray<ResultType> & result,
        const PaddedPODArray<UInt8> & null_map_data,
        const PaddedPODArray<UInt8> & null_map_item)
    {
        size_t size = offsets.size();

        if constexpr (InvokedNotFromLCSpec)
            result.resize(size);

        ColumnArray::Offset current_offset = 0;
        for (size_t i = 0; i < size; ++i)
        {
            size_t array_size = offsets[i] - current_offset;
            typename ConcreteAction::ResultType current = 0;

            for (size_t j = 0; j < array_size; ++j)
            {
                bool hit = false;
                if (null_map_data[current_offset + j])
                {
                    if (hasNull(null_map_item, i))
                        hit = true;
                }
                else if (compare(extract(data, current_offset + j), value, i))
                    hit = true;

                if (hit)
                {
                    if (!ConcreteAction::apply(j, current))
                        break;
                }
            }

            if constexpr (InvokedNotFromLCSpec)
                result[i] = current;
            else
                if (current != 0)        /// do not override the value if it was not found as we invoke this impl
                    result[i] = current; /// multiple times.

            current_offset = offsets[i];
        }
    }

public:
    template <class Data, class ScalarOrVector>
    static void vector(
        const Data & data,
        const ColumnArray::Offsets & offsets,
        const ScalarOrVector & value,
        PaddedPODArray<ResultType> & result,
        const PaddedPODArray<UInt8> * null_map_data,
        const PaddedPODArray<UInt8> * null_map_item)
    {
        /// Processing is split into 4 cases.
        if (!null_map_data && !null_map_item)
            vectorCase1(data, offsets, value, result);
        else if (!null_map_data && null_map_item)
            vectorCase2(data, offsets, value, result, *null_map_item);
        else if (null_map_data && !null_map_item)
            vectorCase3(data, offsets, value, result, *null_map_data);
        else
            vectorCase4(data, offsets, value, result, *null_map_data, *null_map_item);
    }
};


/// Implementation for arrays of numbers when the 2nd function argument
/// is a NULL value.
template <
    class ConcreteAction,
    bool InvokedNotFromLCSpec = true>
struct ArrayIndexNumNullImpl
{
    static void vector(
        const ColumnArray::Offsets & offsets,
        PaddedPODArray<typename ConcreteAction::ResultType> & result,
        const PaddedPODArray<UInt8> * null_map_data)
    {
        size_t size = offsets.size();

        if constexpr (InvokedNotFromLCSpec)
            result.resize(size);

        ColumnArray::Offset current_offset = 0;
        for (size_t i = 0; i < size; ++i)
        {
            size_t array_size = offsets[i] - current_offset;
            typename ConcreteAction::ResultType current = 0;

            for (size_t j = 0; j < array_size; ++j)
                if (null_map_data && (*null_map_data)[current_offset + j] & !ConcreteAction::apply(j, current))
                    break;

            if constexpr (InvokedNotFromLCSpec)
                result[i] = current;
            else
                if (current != 0)        /// do not override the value if it was not found as we invoke this impl
                    result[i] = current; /// multiple times.

            current_offset = offsets[i];
        }
    }
};

/// Implementation for arrays of strings when the 2nd function argument is a NULL value.
template <class ConcreteAction>
struct ArrayIndexStringNullImpl
{
    static void vector_const(
        const ColumnString::Chars & /*data*/,
        const ColumnArray::Offsets & offsets,
        const ColumnString::Offsets & /*string_offsets*/,
        PaddedPODArray<typename ConcreteAction::ResultType> & result,
        const PaddedPODArray<UInt8> * null_map_data)
    {
        const auto size = offsets.size();
        result.resize(size);

        ColumnArray::Offset current_offset = 0;
        for (size_t i = 0; i < size; ++i)
        {
            const auto array_size = offsets[i] - current_offset;
            typename ConcreteAction::ResultType current = 0;

            for (size_t j = 0; j < array_size; ++j)
            {
                if (null_map_data && (*null_map_data)[current_offset + j])
                {
                    if (!ConcreteAction::apply(j, current))
                        break;
                }
            }

            result[i] = current;
            current_offset = offsets[i];
        }
    }
};

template <class ConcreteAction>
struct ArrayIndexStringImpl
{
    static void vector_const(
        const ColumnString::Chars & data,
        const ColumnArray::Offsets & offsets,
        const ColumnString::Offsets & string_offsets,
        const ColumnString::Chars & value,
        ColumnString::Offset value_size,
        PaddedPODArray<typename ConcreteAction::ResultType> & result,
        const PaddedPODArray<UInt8> * null_map_data)
    {
        const auto size = offsets.size();
        result.resize(size);

        ColumnArray::Offset current_offset = 0;
        for (size_t i = 0; i < size; ++i)
        {
            const auto array_size = offsets[i] - current_offset;
            typename ConcreteAction::ResultType current = 0;

            for (size_t j = 0; j < array_size; ++j)
            {
                ColumnArray::Offset string_pos = current_offset == 0 && j == 0
                    ? 0
                    : string_offsets[current_offset + j - 1];

                ColumnArray::Offset string_size = string_offsets[current_offset + j] - string_pos - 1;

                if (null_map_data && (*null_map_data)[current_offset + j])
                {
                }
                else if (memequalSmallAllowOverflow15(value.data(), value_size, &data[string_pos], string_size))
                {
                    if (!ConcreteAction::apply(j, current))
                        break;
                }
            }

            result[i] = current;
            current_offset = offsets[i];
        }
    }

    static void vectorVector(
        const ColumnString::Chars & data,
        const ColumnArray::Offsets & offsets,
        const ColumnString::Offsets & string_offsets,
        const ColumnString::Chars & item_values,
        const ColumnString::Offsets & item_offsets,
        PaddedPODArray<typename ConcreteAction::ResultType> & result,
        const PaddedPODArray<UInt8> * null_map_data,
        const PaddedPODArray<UInt8> * null_map_item)
    {
        const auto size = offsets.size();
        result.resize(size);

        ColumnArray::Offset current_offset = 0;
        for (size_t i = 0; i < size; ++i)
        {
            const auto array_size = offsets[i] - current_offset;
            typename ConcreteAction::ResultType current = 0;
            const auto value_pos = 0 == i ? 0 : item_offsets[i - 1];
            const auto value_size = item_offsets[i] - value_pos;

            for (size_t j = 0; j < array_size; ++j)
            {
                ColumnArray::Offset string_pos = current_offset == 0 && j == 0
                    ? 0
                    : string_offsets[current_offset + j - 1];

                ColumnArray::Offset string_size = string_offsets[current_offset + j] - string_pos;

                bool hit = false;

                if (null_map_data && (*null_map_data)[current_offset + j])
                {
                    if (null_map_item && (*null_map_item)[i])
                        hit = true;
                }
                else if (memequalSmallAllowOverflow15(&item_values[value_pos], value_size, &data[string_pos], string_size))
                    hit = true;

                if (hit)
                {
                    if (!ConcreteAction::apply(j, current))
                        break;
                }
            }

            result[i] = current;
            current_offset = offsets[i];
        }
    }
};

/// Catch-all implementation for arrays of arbitrary type.
/// To compare with a constant value, create a non-constant column with a single element and pass 
/// #is_value_has_single_element_to_compare = true.
template <class ConcreteAction, bool is_value_has_single_element_to_compare>
struct ArrayIndexGenericImpl
{
private:
    /// Both function arguments are ordinary.
    static void vectorCase1(
        const IColumn & data,
        const ColumnArray::Offsets & offsets,
        const IColumn & value,
        PaddedPODArray<typename ConcreteAction::ResultType> & result)
    {
        size_t size = offsets.size();
        result.resize(size);

        ColumnArray::Offset current_offset = 0;
        for (size_t i = 0; i < size; ++i)
        {
            size_t array_size = offsets[i] - current_offset;
            typename ConcreteAction::ResultType current = 0;

            for (size_t j = 0; j < array_size; ++j)
            {
                if (0 == data.compareAt(current_offset + j, is_value_has_single_element_to_compare ? 0 : i, value, 1))
                {
                    if (!ConcreteAction::apply(j, current))
                        break;
                }
            }

            result[i] = current;
            current_offset = offsets[i];
        }
    }

    /// The 2nd function argument is nullable.
    static void vectorCase2(
        const IColumn & data,
        const ColumnArray::Offsets & offsets,
        const IColumn & value,
        PaddedPODArray<typename ConcreteAction::ResultType> & result,
        const PaddedPODArray<UInt8> & null_map_item)
    {
        size_t size = offsets.size();
        result.resize(size);

        ColumnArray::Offset current_offset = 0;
        for (size_t i = 0; i < size; ++i)
        {
            size_t array_size = offsets[i] - current_offset;
            typename ConcreteAction::ResultType current = 0;

            for (size_t j = 0; j < array_size; ++j)
            {
                if ((null_map_item[i] == 0) &&
                    (0 == data.compareAt(current_offset + j, is_value_has_single_element_to_compare ? 0 : i, value, 1)))
                {
                    if (!ConcreteAction::apply(j, current))
                        break;
                }
            }

            result[i] = current;
            current_offset = offsets[i];
        }
    }

    /// The 1st function argument is a non-constant array of nullable values.
    static void vectorCase3(
        const IColumn & data,
        const ColumnArray::Offsets & offsets,
        const IColumn & value,
        PaddedPODArray<typename ConcreteAction::ResultType> & result,
        const PaddedPODArray<UInt8> & null_map_data)
    {
        size_t size = offsets.size();
        result.resize(size);

        ColumnArray::Offset current_offset = 0;
        for (size_t i = 0; i < size; ++i)
        {
            size_t array_size = offsets[i] - current_offset;
            typename ConcreteAction::ResultType current = 0;

            for (size_t j = 0; j < array_size; ++j)
            {
                if (null_map_data[current_offset + j])
                {
                }
                else if (0 == data.compareAt(current_offset + j, is_value_has_single_element_to_compare ? 0 : i, value, 1))
                {
                    if (!ConcreteAction::apply(j, current))
                        break;
                }
            }

            result[i] = current;
            current_offset = offsets[i];
        }
    }

    /// The 1st function argument is a non-constant array of nullable values.
    /// The 2nd function argument is nullable.
    static void vectorCase4(
        const IColumn & data,
        const ColumnArray::Offsets & offsets,
        const IColumn & value,
        PaddedPODArray<typename ConcreteAction::ResultType> & result,
        const PaddedPODArray<UInt8> & null_map_data,
        const PaddedPODArray<UInt8> & null_map_item)
    {
        size_t size = offsets.size();
        result.resize(size);

        ColumnArray::Offset current_offset = 0;
        for (size_t i = 0; i < size; ++i)
        {
            size_t array_size = offsets[i] - current_offset;
            typename ConcreteAction::ResultType current = 0;

            for (size_t j = 0; j < array_size; ++j)
            {
                bool hit = false;
                if (null_map_data[current_offset + j])
                {
                    if (null_map_item[i])
                        hit = true;
                }
                else if (0 == data.compareAt(current_offset + j, is_value_has_single_element_to_compare ? 0 : i, value, 1))
                        hit = true;

                if (hit)
                {
                    if (!ConcreteAction::apply(j, current))
                        break;
                }
            }
        }
    }

public:
    static void vector(
        const IColumn & data,
        const ColumnArray::Offsets & offsets,
        const IColumn & value,
        PaddedPODArray<typename ConcreteAction::ResultType> & result,
        const PaddedPODArray<UInt8> * null_map_data,
        const PaddedPODArray<UInt8> * null_map_item)
    {
        /// Processing is split into 4 cases.
        if (!null_map_data && !null_map_item)
            vectorCase1(data, offsets, value, result);
        else if (!null_map_data && null_map_item)
            vectorCase2(data, offsets, value, result, *null_map_item);
        else if (null_map_data && !null_map_item)
            vectorCase3(data, offsets, value, result, *null_map_data);
        else
            vectorCase4(data, offsets, value, result, *null_map_data, *null_map_item);
    }
};

/// Catch-all implementation for arrays of arbitrary type
/// when the 2nd function argument is a NULL value.
template <typename IndexConv>
struct ArrayIndexGenericNullImpl
{
    static void vector(
        const IColumn & /*data*/, const ColumnArray::Offsets & offsets,
        PaddedPODArray<typename IndexConv::ResultType> & result,
        const PaddedPODArray<UInt8> * null_map_data)
    {
        size_t size = offsets.size();
        result.resize(size);

        ColumnArray::Offset current_offset = 0;
        for (size_t i = 0; i < size; ++i)
        {
            size_t array_size = offsets[i] - current_offset;
            typename IndexConv::ResultType current = 0;

            for (size_t j = 0; j < array_size; ++j)
            {
                if (null_map_data && (*null_map_data)[current_offset + j])
                {
                    if (!IndexConv::apply(j, current))
                        break;
                }
            }

            result[i] = current;
            current_offset = offsets[i];
        }
    }
};

/**
 * Check types extracted from Nullable() and LowCardinality()
 */
inline bool allowArguments(const DataTypePtr & array_inner_type, const DataTypePtr & arg)
{
    /**
     * Possible cases for #arg and #array_inner_type:
     * 1. T
     * 2. LC(T)
     * 3. N(T)
     * 4. LC(N(T))
     *
     * The variant N(LC(T)) is considered wrong as the DataTypeLowCardinality::canBeInsideNullable() returns false.
     *
     * All other variants are considered wrong (Like N(N(N(T)))).
     * recursiveRemoveLowCardinality works only if the given type is LC(V).
     */
    DataTypePtr array_extracted =
        removeNullable(                    /// remove outer Nullable, case 3
            recursiveRemoveLowCardinality( /// remove LC, cases 2 and 4
                removeNullable(            /// remove inner Nullable, case 4
                    array_inner_type)));

    DataTypePtr arg_extracted =
        removeNullable(
            recursiveRemoveLowCardinality(
                removeNullable(
                    arg)));

    return ((isNativeNumber(array_extracted) || isEnum(array_extracted)) && isNativeNumber(arg_extracted))
        || array_extracted->equals(*arg_extracted);
}

template <class ConcreteAction, class Name>
class FunctionArrayIndex : public IFunction
{
public:
    static constexpr auto name = Name::name;
    static FunctionPtr create(const Context &) { return std::make_shared<FunctionArrayIndex>(); }

private:
    using ResultType = typename ConcreteAction::ResultType;
    using ResultColumnType = ColumnVector<ResultType>;

    /**
     * The Array's internal data type may be quite tricky (containing a Nullable type somewhere). To process the
     * Nullable types correctly, for each data type specialisation we provide two null maps (one for the data and one
     * for the items). By convention they are passed as the third and the fourth argument, respectively
     * (counting from 1).
     *
     * @return {nullptr, nullptr} if there are less than 3 arguments.
     * @return {null_map_data, nullptr} if there are three arguments
     * @return {nullptr, null_map_item} if there are four arguments but the third is missing.
     * @return {null_map_data, null_map_item} if there are four arguments.
     */
    std::pair<const PaddedPODArray<UInt8> *, const PaddedPODArray<UInt8> *>
    getNullMaps(const Block & block, const ColumnNumbers & arguments) const noexcept
    {
        if (arguments.size() < 3)
            return {nullptr, nullptr};

        const PaddedPODArray<UInt8> * null_map_data = nullptr;
        const PaddedPODArray<UInt8> * null_map_item = nullptr;

<<<<<<< HEAD
        if (const auto & data_map = block.getByPosition(arguments[2]).column; data_map)
            null_map_data = &assert_cast<const ColumnUInt8 &>(*data_map).getData();

        if (const auto & item_map = block.getByPosition(arguments[3]).column; item_map)
            null_map_item = &assert_cast<const ColumnUInt8 &>(*item_map).getData();

        return {null_map_data, null_map_item};
    }

    /**
     * Given a variadic pack #Integral, apply executeIntegralExpanded with such parameters:
     * Integral s = {s1, s2, ...}
     * (s1, s1, s2, ...), (s2, s1, s2, ...), (s3, s1, s2, ...)
     */
    template <class ...Integral>
    bool executeIntegral(Block & block, const ColumnNumbers & arguments, size_t result)
=======
    template <typename T>
    bool executeNumber(Block & block, const ColumnNumbers & arguments, size_t result) const
>>>>>>> 004481f9
    {
        return (executeIntegralExpanded<Integral, Integral...>(block, arguments, result) || ...);
    }

<<<<<<< HEAD
    /// Invoke executeIntegralImpl with such parameters: (A, other1), (A, other2), ...
    template <class A, class ...Other>
    bool executeIntegralExpanded(Block & block, const ColumnNumbers & arguments, size_t result)
=======
    template <typename T, typename U>
    bool executeNumberNumber(Block & block, const ColumnNumbers & arguments, size_t result) const
>>>>>>> 004481f9
    {
        return (executeIntegralImpl<A, Other>(block, arguments, result) || ...);
    }

    /**
     * The internal data type of the first argument (target array), if it's integral, like UInt8, may differ from the 
     * second argument, namely, the @e value, so it's possible to invoke the <tt>has(Array(Int8), UInt64)</tt> e.g. 
     * so we have to check all possible variants for #Initial and #Resulting types.
     */
    template <typename Initial, typename Resulting>
    bool executeIntegralImpl(Block & block, const ColumnNumbers & arguments, size_t result)
    {
        const ColumnArray * col_array = checkAndGetColumn<ColumnArray>(
                block.getByPosition(arguments[0]).column.get());

        if (!col_array)
            return false;

        const ColumnVector<Initial> * col_nested = checkAndGetColumn<ColumnVector<Initial>>(&col_array->getData());

        if (!col_nested)
            return false;

        auto col_res = ResultColumnType::create();

        const auto [null_map_data, null_map_item] = getNullMaps(block, arguments);
        const IColumn* item_arg = block.getByPosition(arguments[1]).column.get();

        if (item_arg->onlyNull())
            ArrayIndexNumNullImpl<ConcreteAction>::vector(
                col_array->getOffsets(),
                col_res->getData(),
                null_map_data);
        else if (const auto item_arg_const = checkAndGetColumnConst<ColumnVector<Resulting>>(item_arg))
            ArrayIndexNumImpl<Initial, Resulting, ConcreteAction>::vector(
                col_nested->getData(),
                col_array->getOffsets(),
                item_arg_const->template getValue<Resulting>(),
                col_res->getData(),
                null_map_data,
                nullptr);
        else if (const auto item_arg_vector = checkAndGetColumn<ColumnVector<Resulting>>(item_arg))
            ArrayIndexNumImpl<Initial, Resulting, ConcreteAction>::vector(
                col_nested->getData(),
                col_array->getOffsets(),
                item_arg_vector->getData(),
                col_res->getData(),
                null_map_data,
                null_map_item);
        else
            return false;

        block.getByPosition(result).column = std::move(col_res);
        return true;
    }

<<<<<<< HEAD
    /**
     * 1. Obtain the right-side argument column @e C. If @e C is a non-const column (thus the argument is not constant),
     * loop through all @e C's values.
     * 2. Obtain the value's index.
     * 3. Invoke the ArrayIndexNum*Impl to find the desired value
     * 4. Fill the desired values in the resulting column
     *
     * Catches arguments of type LC(T), LC(Nullable(T)) and so on.
     */
    bool executeLowCardinality(Block & block, const ColumnNumbers & arguments, size_t result)
=======
    bool executeString(Block & block, const ColumnNumbers & arguments, size_t result) const
>>>>>>> 004481f9
    {
        const ColumnArray * col_array = checkAndGetColumn<ColumnArray>(
                block.getByPosition(arguments[0]).column.get());

        if (!col_array)
            return false;

        /**
         * Here we have two general cases:
         * 1. LC(T).
         * 2. LC(Nullable(T)) -- somewhat special as Nullable's getDataAt is slightly slower
         * (due to nested column invocation).
         *
         * The array most outer nested type must be LC(U).
         * We do not care for LC(Nullable(U)) as it may be processed as V = Nullable(U) for LC(V).
         */
        const ColumnLowCardinality * col_array_nested_lc =
            checkAndGetColumn<ColumnLowCardinality>(&col_array->getData());

        if (!col_array_nested_lc)
            return false;

        auto col_res = ResultColumnType::create();

        /// Pre-filling is needed as the ArrayIndexNumImpl and ArrayIndexNumNullImpl won't fill the not-found values
        /// with 0.
        col_res->getData().resize_fill(col_array->getOffsets().size());

        const auto [null_map_data, null_map_item] = getNullMaps(block, arguments);
        const IColumn * col_arg = block.getByPosition(arguments[1]).column.get();

        const size_t size = isColumnConst(*col_arg)
            ? 1 /// We have a column with just one value. Arbitrary n is allowed (as the column is const), so take 0.
            : col_arg->size();

        for (size_t i = 0; i < size; ++i)
        {
            if (col_arg->onlyNull())
            {
                ArrayIndexNumNullImpl<
                    ConcreteAction,
                    false>::vector(
                    col_array->getOffsets(),
                    col_res->getData(),
                    null_map_data);

                continue;
            }

            const StringRef elem = col_arg->getDataAt(i);

            if (elem == EMPTY_STRING_REF) /// Possible if the column is Nullable and the data was not present.
                continue;

            const std::optional<UInt64> value_index = col_array_nested_lc->getDictionary().getOrFindIndex(elem);

            if (!value_index)
                continue;

            ArrayIndexNumImpl<
                UInt64, /* Initial data type -- DB::ReverseIndex index */
                UInt64, /* Resulting data type -- same */
                ConcreteAction,
                false /* Invoking from LC spec */
                    >::vector(
                    col_array_nested_lc->getIndexes(), /* data -- indices column */
                    col_array->getOffsets(),
                    *value_index, /* target value to search */
                    col_res->getData(),
                    null_map_data,
                    null_map_item);
        }

        block.getByPosition(result).column = std::move(col_res);
        return true;
    }

    bool executeString(Block & block, const ColumnNumbers & arguments, size_t result)
    {
        const ColumnArray * col_array = checkAndGetColumn<ColumnArray>(
                block.getByPosition(arguments[0]).column.get());

        if (!col_array)
            return false;

        const ColumnString * col_nested = checkAndGetColumn<ColumnString>(&col_array->getData());

        if (!col_nested)
            return false;

        auto col_res = ResultColumnType::create();

        const auto [null_map_data, null_map_item] = getNullMaps(block, arguments);
        const IColumn * item_arg = block.getByPosition(arguments[1]).column.get();

        if (item_arg->onlyNull())
        {
            ArrayIndexStringNullImpl<ConcreteAction>::vector_const(
                col_nested->getChars(),
                col_array->getOffsets(),
                col_nested->getOffsets(),
                col_res->getData(),
                null_map_data);
        }
        else if (const auto item_arg_const = checkAndGetColumnConstStringOrFixedString(item_arg))
        {
            const ColumnString * item_const_string =
                checkAndGetColumn<ColumnString>(&item_arg_const->getDataColumn());

            const ColumnFixedString * item_const_fixedstring =
                checkAndGetColumn<ColumnFixedString>(&item_arg_const->getDataColumn());

            if (item_const_string)
                ArrayIndexStringImpl<ConcreteAction>::vector_const(
                    col_nested->getChars(),
                    col_array->getOffsets(),
                    col_nested->getOffsets(),
                    item_const_string->getChars(),
                    item_const_string->getDataAt(0).size,
                    col_res->getData(),
                    null_map_data);
            else if (item_const_fixedstring)
                ArrayIndexStringImpl<ConcreteAction>::vector_const(
                    col_nested->getChars(),
                    col_array->getOffsets(),
                    col_nested->getOffsets(),
                    item_const_fixedstring->getChars(),
                    item_const_fixedstring->getN(),
                    col_res->getData(),
                    null_map_data);
            else
                throw Exception(
                    "Logical error: ColumnConst contains not String nor FixedString column",
                        ErrorCodes::ILLEGAL_COLUMN);
        }
        else if (const auto item_arg_vector = checkAndGetColumn<ColumnString>(item_arg))
        {
            ArrayIndexStringImpl<ConcreteAction>::vectorVector(
                col_nested->getChars(),
                col_array->getOffsets(),
                col_nested->getOffsets(),
                item_arg_vector->getChars(),
                item_arg_vector->getOffsets(),
                col_res->getData(),
                null_map_data,
                null_map_item);
        }
        else
            return false;

        block.getByPosition(result).column = std::move(col_res);
        return true;
    }

    bool executeConst(Block & block, const ColumnNumbers & arguments, size_t result) const
    {
        const ColumnConst * col_array = checkAndGetColumnConst<ColumnArray>(
                block.getByPosition(arguments[0]).column.get());

        if (!col_array)
            return false;

        Array arr = col_array->getValue<Array>();

        const IColumn * item_arg = block.getByPosition(arguments[1]).column.get();

        if (isColumnConst(*item_arg))
        {
            ResultType current = 0;
            const auto & value = (*item_arg)[0];

            for (size_t i = 0, size = arr.size(); i < size; ++i)
            {
                if (applyVisitor(FieldVisitorAccurateEquals(), arr[i], value))
                {
                    if (!ConcreteAction::apply(i, current))
                        break;
                }
            }

            block.getByPosition(result).column = block.getByPosition(result).type->createColumnConst(
                item_arg->size(), static_cast<ResultType>(current));
        }
        else
        {
            /// Null map of the 2nd function argument, if it applies.
            const PaddedPODArray<UInt8> * null_map = nullptr;

            if (arguments.size() > 2)
            {
                const auto & col = block.getByPosition(arguments[3]).column;
                if (col)
                    null_map = &assert_cast<const ColumnUInt8 &>(*col).getData();
            }

            const auto size = item_arg->size();
            auto col_res = ResultColumnType::create(size);

            auto & data = col_res->getData();

            for (size_t row = 0; row < size; ++row)
            {
                const auto & value = (*item_arg)[row];

                data[row] = 0;
                for (size_t i = 0, arr_size = arr.size(); i < arr_size; ++i)
                {
                    bool hit = false;

                    if (arr[i].isNull())
                    {
                        if (null_map && (*null_map)[row])
                            hit = true;
                    }
                    else if (applyVisitor(FieldVisitorAccurateEquals(), arr[i], value))
                        hit = true;

                    if (hit)
                    {
                        if (!ConcreteAction::apply(i, data[row]))
                            break;
                    }
                }
            }

            block.getByPosition(result).column = std::move(col_res);
        }

        return true;
    }

    bool executeGeneric(Block & block, const ColumnNumbers & arguments, size_t result) const
    {
        const ColumnArray * col = checkAndGetColumn<ColumnArray>(block.getByPosition(arguments[0]).column.get());

        if (!col)
            return false;

        const IColumn & col_nested = col->getData();
        const IColumn & item_arg = *block.getByPosition(arguments[1]).column;

        auto col_res = ResultColumnType::create();

        auto [null_map_data, null_map_item] = getNullMaps(block, arguments);

        if (item_arg.onlyNull())
            ArrayIndexGenericNullImpl<ConcreteAction>::vector(
                col_nested,
                col->getOffsets(),
                col_res->getData(),
                null_map_data);
        else if (isColumnConst(item_arg))
            ArrayIndexGenericImpl<ConcreteAction, true>::vector(
                col_nested,
                col->getOffsets(),
                assert_cast<const ColumnConst &>(item_arg).getDataColumn(),
                col_res->getData(), /// TODO This is wrong.
                null_map_data,
                nullptr);
        else
            ArrayIndexGenericImpl<ConcreteAction, false>::vector(
                col_nested,
                col->getOffsets(),
                *item_arg.convertToFullColumnIfConst(),
                col_res->getData(),
                null_map_data,
                null_map_item);

        block.getByPosition(result).column = std::move(col_res);
        return true;
    }

public:
    /// Get function name.
    String getName() const override
    {
        return name;
    }

    bool useDefaultImplementationForNulls() const override { return false; }
    bool useDefaultImplementationForLowCardinalityColumns() const override { return false; }

    size_t getNumberOfArguments() const override { return 2; }

    DataTypePtr getReturnTypeImpl(const DataTypes & arguments) const override
    {
        const DataTypeArray * array_type = checkAndGetDataType<DataTypeArray>(arguments[0].get());
        if (!array_type)
            throw Exception("First argument for function " + getName() + " must be an array.",
                ErrorCodes::ILLEGAL_TYPE_OF_ARGUMENT);

        if (!arguments[1]->onlyNull() && !allowArguments(array_type->getNestedType(), arguments[1]))
            throw Exception("Types of array and 2nd argument of function \""
                + getName() + "\" must be identical up to nullability, cardinality, "
                "numeric types, or Enum and numeric type. Passed: "
                + arguments[0]->getName() + " and " + arguments[1]->getName() + ".",
                ErrorCodes::ILLEGAL_TYPE_OF_ARGUMENT);

        return std::make_shared<DataTypeNumber<typename ConcreteAction::ResultType>>();
    }

<<<<<<< HEAD
    /**
      * If one or both arguments passed to this function are nullable,
      * we create a new block that contains non-nullable arguments:
      *
      * - if the 1st argument is a non-constant array of nullable values,
      * it is turned into a non-constant array of ordinary values + a null
      * byte map;
      * - if the 2nd argument is a nullable value, it is turned into an
      * ordinary value + a null byte map.
      *
      * Note that since constant arrays have quite a specific structure
      * (they are vectors of Fields, which may represent the NULL value),
      * they do not require any preprocessing.
      */
    void executeImpl(Block & block, const ColumnNumbers & arguments, size_t result, size_t /*input_rows_count*/) override
=======
    void executeImpl(Block & block, const ColumnNumbers & arguments, size_t result, size_t /*input_rows_count*/) const override
>>>>>>> 004481f9
    {
        ColumnPtr& ptr = block.getByPosition(arguments[0]).column;

        /**
         * The columns here have two general cases, either being Array(T) or Const(Array(T)).
         * The last type will return nullptr after casting to ColumnArray, so we leave the casting
         * to execute* functions.
         */
        const ColumnArray * col_array = checkAndGetColumn<ColumnArray>(ptr.get());
        const ColumnNullable * nullable = nullptr;

        if (col_array)
            nullable = checkAndGetColumn<ColumnNullable>(col_array->getData());

        auto & arg_column = block.getByPosition(arguments[1]).column;
        const ColumnNullable * arg_nullable = checkAndGetColumn<ColumnNullable>(*arg_column);

        if (!nullable && !arg_nullable)
            executeOnNonNullable(block, arguments, result);
        else
        {
            /**
             * To correctly process the Nullable values (either #col_array, #arg_column or both) we create a new block 
             * and operate on it. The block structure follows:
             * {0, 1, 2, 3, 4}
             * {data (array) argument, "value" argument, data null map, "value" null map, function result}.
             */
            Block source_block = { {}, {}, {}, {}, {nullptr, block.getByPosition(result).type, ""} };

            if (nullable)
            {
                const auto & nested_col = nullable->getNestedColumnPtr();

                auto & data = source_block.getByPosition(0);

                data.column = ColumnArray::create(nested_col, col_array->getOffsetsPtr());
                data.type = std::make_shared<DataTypeArray>(
                    static_cast<const DataTypeNullable &>(
                        *static_cast<const DataTypeArray &>(
                            *block.getByPosition(arguments[0]).type
                        ).getNestedType()
                    ).getNestedType());

                auto & null_map = source_block.getByPosition(2);

                null_map.column = nullable->getNullMapColumnPtr();
                null_map.type = std::make_shared<DataTypeUInt8>();
            }
            else
            {
                auto & data = source_block.getByPosition(0);
                data = block.getByPosition(arguments[0]);
            }

            if (arg_nullable)
            {
                auto & arg = source_block.getByPosition(1);
                arg.column = arg_nullable->getNestedColumnPtr();
                arg.type =
                    static_cast<const DataTypeNullable &>(
                        *block.getByPosition(arguments[1]).type
                    ).getNestedType();

                auto & null_map = source_block.getByPosition(3);
                null_map.column = arg_nullable->getNullMapColumnPtr();
                null_map.type = std::make_shared<DataTypeUInt8>();
            }
            else
            {
                auto & arg = source_block.getByPosition(1);
                arg = block.getByPosition(arguments[1]);
            }

            /// Now perform the function.
            executeOnNonNullable(source_block, {0, 1, 2, 3}, 4);

            /// Move the result to its final position.
            const ColumnWithTypeAndName & source_col = source_block.getByPosition(4);
            ColumnWithTypeAndName & dest_col = block.getByPosition(result);
            dest_col.column = std::move(source_col.column);
        }
    }

private:
<<<<<<< HEAD
    void executeOnNonNullable(Block & block, const ColumnNumbers & arguments, size_t result)
=======
    /// Perform function on the given block. Internal version.
    void perform(Block & block, const ColumnNumbers & arguments, size_t result) const
>>>>>>> 004481f9
    {
        if (!(
            executeIntegral<
                UInt8, UInt16, UInt32, UInt64,
                Int8, Int16, Int32, Int64,
                Float32, Float64>(block, arguments, result)
            || executeConst(block, arguments, result)
            || executeString(block, arguments, result)
            || executeLowCardinality(block, arguments, result)
            || executeGeneric(block, arguments, result)))
            throw Exception(
                "Illegal internal type of first argument of function " + getName(),
                ErrorCodes::ILLEGAL_COLUMN);
    }
};
}
<|MERGE_RESOLUTION|>--- conflicted
+++ resolved
@@ -732,7 +732,6 @@
         const PaddedPODArray<UInt8> * null_map_data = nullptr;
         const PaddedPODArray<UInt8> * null_map_item = nullptr;
 
-<<<<<<< HEAD
         if (const auto & data_map = block.getByPosition(arguments[2]).column; data_map)
             null_map_data = &assert_cast<const ColumnUInt8 &>(*data_map).getData();
 
@@ -749,22 +748,13 @@
      */
     template <class ...Integral>
     bool executeIntegral(Block & block, const ColumnNumbers & arguments, size_t result)
-=======
-    template <typename T>
-    bool executeNumber(Block & block, const ColumnNumbers & arguments, size_t result) const
->>>>>>> 004481f9
     {
         return (executeIntegralExpanded<Integral, Integral...>(block, arguments, result) || ...);
     }
 
-<<<<<<< HEAD
     /// Invoke executeIntegralImpl with such parameters: (A, other1), (A, other2), ...
     template <class A, class ...Other>
     bool executeIntegralExpanded(Block & block, const ColumnNumbers & arguments, size_t result)
-=======
-    template <typename T, typename U>
-    bool executeNumberNumber(Block & block, const ColumnNumbers & arguments, size_t result) const
->>>>>>> 004481f9
     {
         return (executeIntegralImpl<A, Other>(block, arguments, result) || ...);
     }
@@ -821,7 +811,6 @@
         return true;
     }
 
-<<<<<<< HEAD
     /**
      * 1. Obtain the right-side argument column @e C. If @e C is a non-const column (thus the argument is not constant),
      * loop through all @e C's values.
@@ -832,9 +821,6 @@
      * Catches arguments of type LC(T), LC(Nullable(T)) and so on.
      */
     bool executeLowCardinality(Block & block, const ColumnNumbers & arguments, size_t result)
-=======
-    bool executeString(Block & block, const ColumnNumbers & arguments, size_t result) const
->>>>>>> 004481f9
     {
         const ColumnArray * col_array = checkAndGetColumn<ColumnArray>(
                 block.getByPosition(arguments[0]).column.get());
@@ -1136,7 +1122,6 @@
         return std::make_shared<DataTypeNumber<typename ConcreteAction::ResultType>>();
     }
 
-<<<<<<< HEAD
     /**
       * If one or both arguments passed to this function are nullable,
       * we create a new block that contains non-nullable arguments:
@@ -1151,10 +1136,7 @@
       * (they are vectors of Fields, which may represent the NULL value),
       * they do not require any preprocessing.
       */
-    void executeImpl(Block & block, const ColumnNumbers & arguments, size_t result, size_t /*input_rows_count*/) override
-=======
     void executeImpl(Block & block, const ColumnNumbers & arguments, size_t result, size_t /*input_rows_count*/) const override
->>>>>>> 004481f9
     {
         ColumnPtr& ptr = block.getByPosition(arguments[0]).column;
 
@@ -1239,12 +1221,7 @@
     }
 
 private:
-<<<<<<< HEAD
     void executeOnNonNullable(Block & block, const ColumnNumbers & arguments, size_t result)
-=======
-    /// Perform function on the given block. Internal version.
-    void perform(Block & block, const ColumnNumbers & arguments, size_t result) const
->>>>>>> 004481f9
     {
         if (!(
             executeIntegral<
