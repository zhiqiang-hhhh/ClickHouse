--- conflicted
+++ resolved
@@ -72,26 +72,17 @@
         if (!rename.exchange)
             database_catalog.assertTableDoesntExist(StorageID(elem.to_database_name, elem.to_table_name), context);
 
-<<<<<<< HEAD
         DatabasePtr database = database_catalog.getDatabase(elem.from_database_name);
         if (database->getEngineName() == "Replicated" && context.getClientInfo().query_kind != ClientInfo::QueryKind::REPLICATED_LOG_QUERY) {
             database->propose(query_ptr);
         } else {
             database->renameTable(
-=======
-        database_catalog.getDatabase(elem.from_database_name)->renameTable(
->>>>>>> b4f0e083
                 context,
                 elem.from_table_name,
                 *database_catalog.getDatabase(elem.to_database_name),
                 elem.to_table_name,
-<<<<<<< HEAD
-                rename.exchange);
-        }
-=======
                 rename.exchange,
                 rename.dictionary);
->>>>>>> b4f0e083
     }
     return {};
 }
