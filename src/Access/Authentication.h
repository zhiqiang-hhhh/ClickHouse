#pragma once

#include <Core/Types.h>
#include <Common/Exception.h>
#include <Common/OpenSSLHelpers.h>
#include <Poco/SHA1Engine.h>
#include <boost/algorithm/hex.hpp>
#include <boost/algorithm/string/case_conv.hpp>


namespace DB
{
namespace ErrorCodes
{
    extern const int SUPPORT_IS_DISABLED;
    extern const int BAD_ARGUMENTS;
    extern const int LOGICAL_ERROR;
    extern const int NOT_IMPLEMENTED;
}

class ExternalAuthenticators;

/// Authentication type and encrypted password for checking when an user logins.
class Authentication
{
public:
    enum Type
    {
        /// User doesn't have to enter password.
        NO_PASSWORD,

        /// Password is stored as is.
        PLAINTEXT_PASSWORD,

        /// Password is encrypted in SHA256 hash.
        SHA256_PASSWORD,

        /// SHA1(SHA1(password)).
        /// This kind of hash is used by the `mysql_native_password` authentication plugin.
        DOUBLE_SHA1_PASSWORD,

<<<<<<< HEAD
        /// Password is checked by a [remote] LDAP server. Connection will be made at each authentication attempt.
        LDAP_PASSWORD,
=======
        MAX_TYPE,
    };

    struct TypeInfo
    {
        const char * const raw_name;
        const String name; /// Lowercased with underscores, e.g. "sha256_password".
        static const TypeInfo & get(Type type_);
>>>>>>> 04bdffd9
    };

    using Digest = std::vector<uint8_t>;

    Authentication(Authentication::Type type_ = NO_PASSWORD) : type(type_) {}
    Authentication(const Authentication & src) = default;
    Authentication & operator =(const Authentication & src) = default;
    Authentication(Authentication && src) = default;
    Authentication & operator =(Authentication && src) = default;

    Type getType() const { return type; }

    /// Sets the password and encrypt it using the authentication type set in the constructor.
    void setPassword(const String & password_);

    /// Returns the password. Allowed to use only for Type::PLAINTEXT_PASSWORD.
    String getPassword() const;

    /// Sets the password as a string of hexadecimal digits.
    void setPasswordHashHex(const String & hash);

    String getPasswordHashHex() const;

    /// Sets the password in binary form.
    void setPasswordHashBinary(const Digest & hash);

    const Digest & getPasswordHashBinary() const { return password_hash; }

    /// Returns SHA1(SHA1(password)) used by MySQL compatibility server for authentication.
    /// Allowed to use for Type::NO_PASSWORD, Type::PLAINTEXT_PASSWORD, Type::DOUBLE_SHA1_PASSWORD.
    Digest getPasswordDoubleSHA1() const;

    /// Sets an external LDAP server name. LDAP server name is used when authentication type is LDAP_PASSWORD.
    void setLDAPServerName(const String & server_name);
    const String & getLDAPServerName() const;

    /// Checks if the provided password is correct. Returns false if not.
    /// User name and external authenticators' info is used only by some specific authentication mechanisms (e.g., LDAP).
    bool isCorrectPassword(const String & password_, const String & user_, const ExternalAuthenticators & external_authenticators) const;

    friend bool operator ==(const Authentication & lhs, const Authentication & rhs) { return (lhs.type == rhs.type) && (lhs.password_hash == rhs.password_hash); }
    friend bool operator !=(const Authentication & lhs, const Authentication & rhs) { return !(lhs == rhs); }

private:
    static Digest encodePlainText(const std::string_view & text) { return Digest(text.data(), text.data() + text.size()); }
    static Digest encodeSHA256(const std::string_view & text);
    static Digest encodeSHA1(const std::string_view & text);
    static Digest encodeSHA1(const Digest & text) { return encodeSHA1(std::string_view{reinterpret_cast<const char *>(text.data()), text.size()}); }
    static Digest encodeDoubleSHA1(const std::string_view & text) { return encodeSHA1(encodeSHA1(text)); }

    Type type = Type::NO_PASSWORD;
    Digest password_hash;
    String ldap_server_name;
};


inline const Authentication::TypeInfo & Authentication::TypeInfo::get(Type type_)
{
    static constexpr auto make_info = [](const char * raw_name_)
    {
        String init_name = raw_name_;
        boost::to_lower(init_name);
        return TypeInfo{raw_name_, std::move(init_name)};
    };

    switch (type_)
    {
        case NO_PASSWORD:
        {
            static const auto info = make_info("NO_PASSWORD");
            return info;
        }
        case PLAINTEXT_PASSWORD:
        {
            static const auto info = make_info("PLAINTEXT_PASSWORD");
            return info;
        }
        case SHA256_PASSWORD:
        {
            static const auto info = make_info("SHA256_PASSWORD");
            return info;
        }
        case DOUBLE_SHA1_PASSWORD:
        {
            static const auto info = make_info("DOUBLE_SHA1_PASSWORD");
            return info;
        }
        case MAX_TYPE: break;
    }
    throw Exception("Unknown authentication type: " + std::to_string(static_cast<int>(type_)), ErrorCodes::LOGICAL_ERROR);
}

inline String toString(Authentication::Type type_)
{
    return Authentication::TypeInfo::get(type_).raw_name;
}


inline Authentication::Digest Authentication::encodeSHA256(const std::string_view & text [[maybe_unused]])
{
#if USE_SSL
    Digest hash;
    hash.resize(32);
    ::DB::encodeSHA256(text, hash.data());
    return hash;
#else
    throw DB::Exception(
        "SHA256 passwords support is disabled, because ClickHouse was built without SSL library",
        DB::ErrorCodes::SUPPORT_IS_DISABLED);
#endif
}

inline Authentication::Digest Authentication::encodeSHA1(const std::string_view & text)
{
    Poco::SHA1Engine engine;
    engine.update(text.data(), text.size());
    return engine.digest();
}


inline void Authentication::setPassword(const String & password_)
{
    switch (type)
    {
        case NO_PASSWORD:
            throw Exception("Cannot specify password for the 'NO_PASSWORD' authentication type", ErrorCodes::LOGICAL_ERROR);

        case PLAINTEXT_PASSWORD:
            return setPasswordHashBinary(encodePlainText(password_));

        case SHA256_PASSWORD:
            return setPasswordHashBinary(encodeSHA256(password_));

        case DOUBLE_SHA1_PASSWORD:
            return setPasswordHashBinary(encodeDoubleSHA1(password_));

<<<<<<< HEAD
        case LDAP_PASSWORD:
            throw Exception("Cannot specify password for the 'LDAP_PASSWORD' authentication type", ErrorCodes::LOGICAL_ERROR);
=======
        case MAX_TYPE: break;
>>>>>>> 04bdffd9
    }
    throw Exception("setPassword(): authentication type " + toString(type) + " not supported", ErrorCodes::NOT_IMPLEMENTED);
}


inline String Authentication::getPassword() const
{
    if (type != PLAINTEXT_PASSWORD)
        throw Exception("Cannot decode the password", ErrorCodes::LOGICAL_ERROR);
    return String(password_hash.data(), password_hash.data() + password_hash.size());
}


inline void Authentication::setPasswordHashHex(const String & hash)
{
    Digest digest;
    digest.resize(hash.size() / 2);
    boost::algorithm::unhex(hash.begin(), hash.end(), digest.data());
    setPasswordHashBinary(digest);
}

inline String Authentication::getPasswordHashHex() const
{
    if (type == LDAP_PASSWORD)
        throw Exception("Cannot get password of a user with the 'LDAP_PASSWORD' authentication type", ErrorCodes::LOGICAL_ERROR);
    String hex;
    hex.resize(password_hash.size() * 2);
    boost::algorithm::hex(password_hash.begin(), password_hash.end(), hex.data());
    return hex;
}


inline void Authentication::setPasswordHashBinary(const Digest & hash)
{
    switch (type)
    {
        case NO_PASSWORD:
            throw Exception("Cannot specify password for the 'NO_PASSWORD' authentication type", ErrorCodes::LOGICAL_ERROR);

        case PLAINTEXT_PASSWORD:
        {
            password_hash = hash;
            return;
        }

        case SHA256_PASSWORD:
        {
            if (hash.size() != 32)
                throw Exception(
                    "Password hash for the 'SHA256_PASSWORD' authentication type has length " + std::to_string(hash.size())
                        + " but must be exactly 32 bytes.",
                    ErrorCodes::BAD_ARGUMENTS);
            password_hash = hash;
            return;
        }

        case DOUBLE_SHA1_PASSWORD:
        {
            if (hash.size() != 20)
                throw Exception(
                    "Password hash for the 'DOUBLE_SHA1_PASSWORD' authentication type has length " + std::to_string(hash.size())
                        + " but must be exactly 20 bytes.",
                    ErrorCodes::BAD_ARGUMENTS);
            password_hash = hash;
            return;
        }

<<<<<<< HEAD
        case LDAP_PASSWORD:
            throw Exception("Cannot specify password for the 'LDAP_PASSWORD' authentication type", ErrorCodes::LOGICAL_ERROR);
=======
        case MAX_TYPE: break;
>>>>>>> 04bdffd9
    }
    throw Exception("setPasswordHashBinary(): authentication type " + toString(type) + " not supported", ErrorCodes::NOT_IMPLEMENTED);
}

inline const String & Authentication::getLDAPServerName() const
{
    return ldap_server_name;
}

inline void Authentication::setLDAPServerName(const String & server_name)
{
    ldap_server_name = server_name;
}

}<|MERGE_RESOLUTION|>--- conflicted
+++ resolved
@@ -39,10 +39,9 @@
         /// This kind of hash is used by the `mysql_native_password` authentication plugin.
         DOUBLE_SHA1_PASSWORD,
 
-<<<<<<< HEAD
         /// Password is checked by a [remote] LDAP server. Connection will be made at each authentication attempt.
         LDAP_PASSWORD,
-=======
+
         MAX_TYPE,
     };
 
@@ -51,7 +50,6 @@
         const char * const raw_name;
         const String name; /// Lowercased with underscores, e.g. "sha256_password".
         static const TypeInfo & get(Type type_);
->>>>>>> 04bdffd9
     };
 
     using Digest = std::vector<uint8_t>;
@@ -137,6 +135,11 @@
         case DOUBLE_SHA1_PASSWORD:
         {
             static const auto info = make_info("DOUBLE_SHA1_PASSWORD");
+            return info;
+        }
+        case LDAP_PASSWORD:
+        {
+            static const auto info = make_info("LDAP");
             return info;
         }
         case MAX_TYPE: break;
@@ -188,12 +191,10 @@
         case DOUBLE_SHA1_PASSWORD:
             return setPasswordHashBinary(encodeDoubleSHA1(password_));
 
-<<<<<<< HEAD
         case LDAP_PASSWORD:
             throw Exception("Cannot specify password for the 'LDAP_PASSWORD' authentication type", ErrorCodes::LOGICAL_ERROR);
-=======
+
         case MAX_TYPE: break;
->>>>>>> 04bdffd9
     }
     throw Exception("setPassword(): authentication type " + toString(type) + " not supported", ErrorCodes::NOT_IMPLEMENTED);
 }
@@ -261,12 +262,10 @@
             return;
         }
 
-<<<<<<< HEAD
         case LDAP_PASSWORD:
             throw Exception("Cannot specify password for the 'LDAP_PASSWORD' authentication type", ErrorCodes::LOGICAL_ERROR);
-=======
+
         case MAX_TYPE: break;
->>>>>>> 04bdffd9
     }
     throw Exception("setPasswordHashBinary(): authentication type " + toString(type) + " not supported", ErrorCodes::NOT_IMPLEMENTED);
 }
