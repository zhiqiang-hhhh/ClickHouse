#pragma once

#include <Common/escapeForFileName.h>
#include <Common/quoteString.h>
#include <Databases/DatabasesCommon.h>
#include <Parsers/ASTCreateQuery.h>
#include <Storages/IStorage.h>


namespace DB
{

class Context;

std::pair<String, StoragePtr> createTableFromAST(
    ASTCreateQuery ast_create_query,
    const String & database_name,
    const String & table_data_path_relative,
    Context & context,
    bool has_force_restore_data_flag);

/** Get the string with the table definition based on the CREATE query.
  * It is an ATTACH query that you can execute to create a table from the correspondent database.
  * See the implementation.
  */
String getObjectDefinitionFromCreateQuery(const ASTPtr & query);


/* Class to provide basic operations with tables when metadata is stored on disk in .sql files.
 */
class DatabaseOnDisk : public DatabaseWithOwnTablesBase
{
public:
    DatabaseOnDisk(const String & name, const String & metadata_path_, const String & data_path_, const String & logger, Context & context);

    void createTable(
        const Context & context,
        const String & table_name,
        const StoragePtr & table,
        const ASTPtr & query) override;

    void dropTable(
        const Context & context,
        const String & table_name,
        bool no_delay) override;

    void renameTable(
        const Context & context,
        const String & table_name,
        IDatabase & to_database,
        const String & to_table_name,
        bool exchange,
        bool dictionary) override;

    ASTPtr getCreateDatabaseQuery() const override;

    void drop(const Context & context) override;

    String getObjectMetadataPath(const String & object_name) const override;

    time_t getObjectMetadataModificationTime(const String & object_name) const override;

    String getDataPath() const override { return data_path; }
    String getTableDataPath(const String & table_name) const override { return data_path + escapeForFileName(table_name) + "/"; }
    String getTableDataPath(const ASTCreateQuery & query) const override { return getTableDataPath(query.table); }
    String getMetadataPath() const override { return metadata_path; }

    static ASTPtr parseQueryFromMetadata(Poco::Logger * log, const Context & context, const String & metadata_file_path, bool throw_on_error = true, bool remove_empty = false);

protected:
    static constexpr const char * create_suffix = ".tmp";
    static constexpr const char * drop_suffix = ".tmp_drop";

    using IteratingFunction = std::function<void(const String &)>;

    void iterateMetadataFiles(const Context & context, const IteratingFunction & process_metadata_file) const;

    ASTPtr getCreateTableQueryImpl(
        const String & table_name,
        const Context & context,
        bool throw_on_error) const override;

    ASTPtr getCreateQueryFromMetadata(const String & metadata_path, bool throw_on_error) const;

    virtual void commitCreateTable(const ASTCreateQuery & query, const StoragePtr & table,
                                   const String & table_metadata_tmp_path, const String & table_metadata_path);

    const String metadata_path;
    const String data_path;
<<<<<<< HEAD
    Context & global_context;
=======
>>>>>>> b4f0e083
};

}<|MERGE_RESOLUTION|>--- conflicted
+++ resolved
@@ -31,7 +31,7 @@
 class DatabaseOnDisk : public DatabaseWithOwnTablesBase
 {
 public:
-    DatabaseOnDisk(const String & name, const String & metadata_path_, const String & data_path_, const String & logger, Context & context);
+    DatabaseOnDisk(const String & name, const String & metadata_path_, const String & data_path_, const String & logger, const Context & context);
 
     void createTable(
         const Context & context,
@@ -87,10 +87,6 @@
 
     const String metadata_path;
     const String data_path;
-<<<<<<< HEAD
-    Context & global_context;
-=======
->>>>>>> b4f0e083
 };
 
 }