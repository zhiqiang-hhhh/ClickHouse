--- conflicted
+++ resolved
@@ -14,13 +14,8 @@
 *.kdev4
 *.kdev_include_paths
 
-<<<<<<< HEAD
-# ignore Qt-creator files
-CMakeLists.txt.user
-=======
 # Qt Creator files
 *.user
->>>>>>> 0413d7c4
 
 # ignore perf output
 */perf.data
