--- conflicted
+++ resolved
@@ -107,14 +107,6 @@
 mv ./programs/clickhouse* /output
 [ -x ./programs/self-extracting/clickhouse ] && mv ./programs/self-extracting/clickhouse /output
 mv ./src/unit_tests_dbms /output ||: # may not exist for some binary builds
-<<<<<<< HEAD
-=======
-
-# Exclude cargo build directory since it may have some shared libraries
-# (even though they are not required for the clickhouse binary)
-find . -name '*.so' -not -path '*/cargo/*' -print -exec mv '{}' /output \;
-find . -name '*.so.*' -not -path '*/cargo/*' -print -exec mv '{}' /output \;
->>>>>>> c646048a
 
 prepare_combined_output () {
     local OUTPUT
