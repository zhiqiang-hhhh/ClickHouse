#  docker build -t yandex/clickhouse-binary-builder .
FROM ubuntu:20.04

ENV DEBIAN_FRONTEND=noninteractive LLVM_VERSION=11

RUN apt-get update \
    && apt-get install ca-certificates lsb-release wget gnupg apt-transport-https \
        --yes --no-install-recommends --verbose-versions \
    && export LLVM_PUBKEY_HASH="bda960a8da687a275a2078d43c111d66b1c6a893a3275271beedf266c1ff4a0cdecb429c7a5cccf9f486ea7aa43fd27f" \
    && wget -nv -O /tmp/llvm-snapshot.gpg.key https://apt.llvm.org/llvm-snapshot.gpg.key \
    && echo "${LLVM_PUBKEY_HASH} /tmp/llvm-snapshot.gpg.key" | sha384sum -c \
    && apt-key add /tmp/llvm-snapshot.gpg.key \
    && export CODENAME="$(lsb_release --codename --short | tr 'A-Z' 'a-z')" \
    && echo "deb [trusted=yes] http://apt.llvm.org/${CODENAME}/ llvm-toolchain-${CODENAME}-${LLVM_VERSION} main" >> \
        /etc/apt/sources.list

# initial packages
RUN apt-get update \
    && apt-get install \
        bash \
        fakeroot \
        ccache \
        curl \
        software-properties-common \
        --yes --no-install-recommends

RUN apt-get update \
    && apt-get install \
        bash \
        build-essential \
        ccache \
<<<<<<< HEAD
        clang-${LLVM_VERSION} \
=======
        curl \
        gcc-9 \
        g++-9 \
        clang-10 \
        clang-tidy-10 \
        lld-10 \
        llvm-10 \
        llvm-10-dev \
>>>>>>> e853af9b
        clang-11 \
        clang-tidy-${LLVM_VERSION} \
        clang-tidy-11 \
        cmake \
        cmake \
        curl \
        g++-9 \
        gcc-9 \
        gdb \
        git \
        gperf \
        gperf \
        intel-opencl-icd \
        libicu-dev \
        libreadline-dev \
        lld-${LLVM_VERSION} \
        lld-11 \
        llvm-${LLVM_VERSION} \
        llvm-11 \
        llvm-11-dev \
        moreutils \
        ninja-build \
        ocl-icd-libopencl1 \
        opencl-headers \
        rename \
        tzdata \
        --yes --no-install-recommends

# This symlink required by gcc to find lld compiler
RUN ln -s /usr/bin/lld-${LLVM_VERSION} /usr/bin/ld.lld

ENV CC=clang-${LLVM_VERSION}
ENV CXX=clang++-${LLVM_VERSION}

# libtapi is required to support .tbh format from recent MacOS SDKs
RUN git clone https://github.com/tpoechtrager/apple-libtapi.git \
    && cd apple-libtapi \
    && INSTALLPREFIX=/cctools ./build.sh \
    && ./install.sh \
    && cd .. \
    && rm -rf apple-libtapi

# Build and install tools for cross-linking to Darwin
RUN git clone https://github.com/tpoechtrager/cctools-port.git \
    && cd cctools-port/cctools \
    && ./configure --prefix=/cctools --with-libtapi=/cctools \
        --target=x86_64-apple-darwin \
    && make install \
    && cd ../.. \
    && rm -rf cctools-port

# Download toolchain for Darwin
RUN wget -nv https://github.com/phracker/MacOSX-SDKs/releases/download/10.14-beta4/MacOSX10.14.sdk.tar.xz

# Download toolchain for ARM
# It contains all required headers and libraries. Note that it's named as "gcc" but actually we are using clang for cross compiling.
RUN wget -nv "https://developer.arm.com/-/media/Files/downloads/gnu-a/8.3-2019.03/binrel/gcc-arm-8.3-2019.03-x86_64-aarch64-linux-gnu.tar.xz?revision=2e88a73f-d233-4f96-b1f4-d8b36e9bb0b9&la=en" -O gcc-arm-8.3-2019.03-x86_64-aarch64-linux-gnu.tar.xz

# Download toolchain for FreeBSD 11.3
RUN wget -nv https://clickhouse-datasets.s3.yandex.net/toolchains/toolchains/freebsd-11.3-toolchain.tar.xz

# NOTE: For some reason we have outdated version of gcc-10 in ubuntu 20.04 stable.
# Current workaround is to use latest version proposed repo. Remove as soon as
# gcc-10.2 appear in stable repo.
RUN echo 'deb http://archive.ubuntu.com/ubuntu/ focal-proposed restricted main multiverse universe' > /etc/apt/sources.list.d/proposed-repositories.list

RUN apt-get update \
    && apt-get install gcc-10 g++-10 --yes

RUN rm /etc/apt/sources.list.d/proposed-repositories.list && apt-get update


COPY build.sh /
CMD ["/bin/bash", "-c", "/build.sh 2>&1 | ts"]<|MERGE_RESOLUTION|>--- conflicted
+++ resolved
@@ -27,11 +27,8 @@
 RUN apt-get update \
     && apt-get install \
         bash \
-        build-essential \
+        cmake \
         ccache \
-<<<<<<< HEAD
-        clang-${LLVM_VERSION} \
-=======
         curl \
         gcc-9 \
         g++-9 \
@@ -40,33 +37,26 @@
         lld-10 \
         llvm-10 \
         llvm-10-dev \
->>>>>>> e853af9b
         clang-11 \
-        clang-tidy-${LLVM_VERSION} \
         clang-tidy-11 \
-        cmake \
-        cmake \
-        curl \
-        g++-9 \
-        gcc-9 \
-        gdb \
-        git \
-        gperf \
-        gperf \
-        intel-opencl-icd \
+        lld-11 \
+        llvm-11 \
+        llvm-11-dev \
         libicu-dev \
         libreadline-dev \
-        lld-${LLVM_VERSION} \
-        lld-11 \
-        llvm-${LLVM_VERSION} \
-        llvm-11 \
-        llvm-11-dev \
+        ninja-build \
+        gperf \
+        git \
+        opencl-headers \
+        ocl-icd-libopencl1 \
+        intel-opencl-icd \
+        tzdata \
+        gperf \
+        cmake \
+        gdb \
+        rename \
+        build-essential \
         moreutils \
-        ninja-build \
-        ocl-icd-libopencl1 \
-        opencl-headers \
-        rename \
-        tzdata \
         --yes --no-install-recommends
 
 # This symlink required by gcc to find lld compiler
