#!/bin/bash
set -ex
set -o pipefail
trap "exit" INT TERM
trap 'kill $(jobs -pr) ||:' EXIT

stage=${stage:-}
script_dir="$( cd "$( dirname "${BASH_SOURCE[0]}" )" >/dev/null 2>&1 && pwd )"


function configure
{
    # Use the new config for both servers, so that we can change it in a PR.
    rm right/config/config.d/text_log.xml ||:
    cp -rv right/config left ||:

    sed -i 's/<tcp_port>900./<tcp_port>9001/g' left/config/config.xml
    sed -i 's/<tcp_port>900./<tcp_port>9002/g' right/config/config.xml

    # Start a temporary server to rename the tables
    while killall clickhouse-server; do echo . ; sleep 1 ; done
    echo all killed

    set -m # Spawn temporary in its own process groups
    left/clickhouse-server --config-file=left/config/config.xml -- --path db0 &> setup-server-log.log &
    left_pid=$!
    kill -0 $left_pid
    disown $left_pid
    set +m
    while ! clickhouse-client --port 9001 --query "select 1" && kill -0 $left_pid ; do echo . ; sleep 1 ; done
    echo server for setup started

    clickhouse-client --port 9001 --query "create database test" ||:
    clickhouse-client --port 9001 --query "rename table datasets.hits_v1 to test.hits" ||:

    while killall clickhouse-server; do echo . ; sleep 1 ; done
    echo all killed

    # Remove logs etc, because they will be updated, and sharing them between
    # servers with hardlink might cause unpredictable behavior.
    rm db0/data/system/* -rf ||:
    rm db0/metadata/system/* -rf ||:

    # Make copies of the original db for both servers. Use hardlinks instead
    # of copying. Be careful to remove preprocessed configs and system tables,or
    # it can lead to weird effects.
    rm -r left/db ||:
    rm -r right/db ||:
    rm -r db0/preprocessed_configs ||:
    rm -r db/{data,metadata}/system ||:
    cp -al db0/ left/db/
    cp -al db0/ right/db/
}

function restart
{
    while killall clickhouse-server; do echo . ; sleep 1 ; done
    echo all killed

    set -m # Spawn servers in their own process groups

    left/clickhouse-server --config-file=left/config/config.xml -- --path left/db &>> left-server-log.log &
    left_pid=$!
    kill -0 $left_pid
    disown $left_pid

    right/clickhouse-server --config-file=right/config/config.xml -- --path right/db &>> right-server-log.log &
    right_pid=$!
    kill -0 $right_pid
    disown $right_pid

    set +m

    while ! clickhouse-client --port 9001 --query "select 1" && kill -0 $left_pid ; do echo . ; sleep 1 ; done
    echo left ok
    while ! clickhouse-client --port 9002 --query "select 1" && kill -0 $right_pid ; do echo . ; sleep 1 ; done
    echo right ok

    clickhouse-client --port 9001 --query "select * from system.tables where database != 'system'"
    clickhouse-client --port 9001 --query "select * from system.build_options"
    clickhouse-client --port 9002 --query "select * from system.tables where database != 'system'"
    clickhouse-client --port 9002 --query "select * from system.build_options"

    # Check again that both servers we started are running -- this is important
    # for running locally, when there might be some other servers started and we
    # will connect to them instead.
    kill -0 $left_pid
    kill -0 $right_pid
}

function run_tests
{
    # Just check that the script runs at all
    "$script_dir/perf.py" --help > /dev/null

    # Find the directory with test files.
    if [ -v CHPC_TEST_PATH ]
    then
        # Use the explicitly set path to directory with test files.
        test_prefix="$CHPC_TEST_PATH"
    elif [ "$PR_TO_TEST" = "0" ]
    then
        # When testing commits from master, use the older test files. This
        # allows the tests to pass even when we add new functions and tests for
        # them, that are not supported in the old revision.
        test_prefix=left/performance
    else
        # For PRs, use newer test files so we can test these changes.
        test_prefix=right/performance

        # If only the perf tests were changed in the PR, we will run only these
        # tests. The list of changed tests in changed-test.txt is prepared in
        # entrypoint.sh from git diffs, because it has the cloned repo.  Used
        # to use rsync for that but it was really ugly and not always correct
        # (e.g. when the reference SHA is really old and has some other
        # differences to the tested SHA, besides the one introduced by the PR).
        changed_test_files=$(sed "s/tests\/performance/${test_prefix//\//\\/}/" changed-tests.txt)
    fi

    # Determine which tests to run.
    if [ -v CHPC_TEST_GREP ]
    then
        # Run only explicitly specified tests, if any.
        test_files=$(ls "$test_prefix" | grep "$CHPC_TEST_GREP" | xargs -I{} -n1 readlink -f "$test_prefix/{}")
    elif [ "$changed_test_files" != "" ]
    then
        # Use test files that changed in the PR.
        test_files="$changed_test_files"
    else
        # The default -- run all tests found in the test dir.
        test_files=$(ls "$test_prefix"/*.xml)
    fi

    # Delete old report files.
    for x in {test-times,wall-clock-times}.tsv
    do
        rm -v "$x" ||:
        touch "$x"
    done

    # Run the tests.
    test_name="<none>"
    for test in $test_files
    do
        # Check that both servers are alive, to fail faster if they die.
        clickhouse-client --port 9001 --query "select 1 format Null" \
            || { echo $test_name >> left-server-died.log ; restart ; continue ; }
        clickhouse-client --port 9002 --query "select 1 format Null" \
            || { echo $test_name >> right-server-died.log ; restart ; continue ; }

        test_name=$(basename "$test" ".xml")
        echo test "$test_name"

        TIMEFORMAT=$(printf "$test_name\t%%3R\t%%3U\t%%3S\n")
        # the grep is to filter out set -x output and keep only time output
        { time "$script_dir/perf.py" --host localhost localhost --port 9001 9002 -- "$test" > "$test_name-raw.tsv" 2> "$test_name-err.log" ; } 2>&1 >/dev/null | grep -v ^+ >> "wall-clock-times.tsv" || continue
    done

    unset TIMEFORMAT

    wait
}

function get_profiles_watchdog
{
    sleep 6000

    echo "The trace collection did not finish in time." >> profile-errors.log

    for pid in $(pgrep -f clickhouse)
    do
        gdb -p "$pid" --batch --ex "info proc all" --ex "thread apply all bt" --ex quit &> "$pid.gdb.log" &
    done
    wait

    for _ in {1..10}
    do
        if ! pkill -f clickhouse
        then
            break
        fi
        sleep 1
    done
}

function get_profiles
{
    # Collect the profiles
    clickhouse-client --port 9001 --query "set query_profiler_cpu_time_period_ns = 0"
    clickhouse-client --port 9001 --query "set query_profiler_real_time_period_ns = 0"
    clickhouse-client --port 9001 --query "set query_profiler_cpu_time_period_ns = 0"
    clickhouse-client --port 9001 --query "set query_profiler_real_time_period_ns = 0"
    clickhouse-client --port 9001 --query "system flush logs"
    clickhouse-client --port 9002 --query "system flush logs"

    clickhouse-client --port 9001 --query "select * from system.query_log where type = 2 format TSVWithNamesAndTypes" > left-query-log.tsv ||: &
    clickhouse-client --port 9001 --query "select * from system.query_thread_log format TSVWithNamesAndTypes" > left-query-thread-log.tsv ||: &
    clickhouse-client --port 9001 --query "select * from system.trace_log format TSVWithNamesAndTypes" > left-trace-log.tsv ||: &
    clickhouse-client --port 9001 --query "select arrayJoin(trace) addr, concat(splitByChar('/', addressToLine(addr))[-1], '#', demangle(addressToSymbol(addr)) ) name from system.trace_log group by addr format TSVWithNamesAndTypes" > left-addresses.tsv ||: &
    clickhouse-client --port 9001 --query "select * from system.metric_log format TSVWithNamesAndTypes" > left-metric-log.tsv ||: &

    clickhouse-client --port 9002 --query "select * from system.query_log where type = 2 format TSVWithNamesAndTypes" > right-query-log.tsv ||: &
    clickhouse-client --port 9002 --query "select * from system.query_thread_log format TSVWithNamesAndTypes" > right-query-thread-log.tsv ||: &
    clickhouse-client --port 9002 --query "select * from system.trace_log format TSVWithNamesAndTypes" > right-trace-log.tsv ||: &
    clickhouse-client --port 9002 --query "select arrayJoin(trace) addr, concat(splitByChar('/', addressToLine(addr))[-1], '#', demangle(addressToSymbol(addr)) ) name from system.trace_log group by addr format TSVWithNamesAndTypes" > right-addresses.tsv ||: &
    clickhouse-client --port 9002 --query "select * from system.metric_log format TSVWithNamesAndTypes" > right-metric-log.tsv ||: &

    wait

    # Just check that the servers are alive so that we return a proper exit code.
    # We don't consistently check the return codes of the above background jobs.
    clickhouse-client --port 9001 --query "select 1"
    clickhouse-client --port 9002 --query "select 1"
}

function build_log_column_definitions
{
# FIXME This loop builds column definitons from TSVWithNamesAndTypes in an
# absolutely atrocious way. This should be done by the file() function itself.
for x in {right,left}-{addresses,{query,query-thread,trace,metric}-log}.tsv
do
    paste -d' ' \
        <(sed -n '1{s/\t/\n/g;p;q}' "$x" | sed 's/\(^.*$\)/"\1"/') \
        <(sed -n '2{s/\t/\n/g;p;q}' "$x" ) \
        | tr '\n' ', ' | sed 's/,$//' > "$x.columns"
done
}

# Build and analyze randomization distribution for all queries.
function analyze_queries
{
rm -v analyze-commands.txt analyze-errors.log all-queries.tsv unstable-queries.tsv ./*-report.tsv raw-queries.tsv ||:
rm -rf analyze ||:
mkdir analyze analyze/tmp ||:

build_log_column_definitions

# Split the raw test output into files suitable for analysis.
IFS=$'\n'
for test_file in $(find . -maxdepth 1 -name "*-raw.tsv" -print)
do
    test_name=$(basename "$test_file" "-raw.tsv")
    sed -n "s/^query\t/$test_name\t/p" < "$test_file" >> "analyze/query-runs.tsv"
    sed -n "s/^client-time/$test_name/p" < "$test_file" >> "analyze/client-times.tsv"
    sed -n "s/^report-threshold/$test_name/p" < "$test_file" >> "analyze/report-thresholds.tsv"
    sed -n "s/^skipped/$test_name/p" < "$test_file" >> "analyze/skipped-tests.tsv"
    sed -n "s/^display-name/$test_name/p" < "$test_file" >> "analyze/query-display-names.tsv"
done
unset IFS

# for each query run, prepare array of metrics from query log
clickhouse-local --query "
create view query_runs as select * from file('analyze/query-runs.tsv', TSV,
    'test text, query_index int, query_id text, version UInt8, time float');

create view left_query_log as select *
    from file('left-query-log.tsv', TSVWithNamesAndTypes,
        '$(cat "left-query-log.tsv.columns")');

create view right_query_log as select *
    from file('right-query-log.tsv', TSVWithNamesAndTypes,
        '$(cat "right-query-log.tsv.columns")');

create table query_metrics engine File(TSV, -- do not add header -- will parse with grep
        'analyze/query-run-metrics.tsv')
    as select
        test, query_index, 0 run, version,
        [
            -- server-reported time
            query_duration_ms / toFloat64(1000)
            , toFloat64(memory_usage)
            -- client-reported time
            , query_runs.time
        ] metrics
    from (
        select query_duration_ms, memory_usage, query_id, 0 version from left_query_log
        union all
        select query_duration_ms, memory_usage, query_id, 1 version from right_query_log
    ) query_logs
    right join query_runs
    using (query_id, version)
    order by test, query_index
    ;
"

# This is a lateral join in bash... please forgive me.
# We don't have arrayPermute(), so I have to make random permutations with
# `order by rand`, and it becomes really slow if I do it for more than one
# query. We also don't have lateral joins. So I just put all runs of each
# query into a separate file, and then compute randomization distribution
# for each file. I do this in parallel using GNU parallel.
query_index=1
IFS=$'\n'
for prefix in $(cut -f1,2 "analyze/query-run-metrics.tsv" | sort | uniq)
do
    file="analyze/tmp/$(echo "$prefix" | sed 's/\t/_/g').tsv"
    grep "^$prefix	" "analyze/query-run-metrics.tsv" > "$file" &
    printf "%s\0\n" \
        "clickhouse-local \
            --file \"$file\" \
            --structure 'test text, query text, run int, version UInt8, metrics Array(float)' \
            --query \"$(cat "$script_dir/eqmed.sql")\" \
            >> \"analyze/query-reports.tsv\"" \
            2>> analyze/errors.log \
        >> analyze/commands.txt
done
wait
unset IFS

parallel --joblog analyze/parallel-log.txt --null < analyze/commands.txt 2>> analyze/errors.log
}

# Analyze results
function report
{
rm -r report ||:
mkdir report report/tmp ||:

rm ./*.{rep,svg} test-times.tsv test-dump.tsv unstable.tsv unstable-query-ids.tsv unstable-query-metrics.tsv changed-perf.tsv unstable-tests.tsv unstable-queries.tsv bad-tests.tsv slow-on-client.tsv all-queries.tsv run-errors.tsv ||:

build_log_column_definitions

cat analyze/errors.log >> report/errors.log ||:
cat profile-errors.log >> report/errors.log ||:

clickhouse-local --query "
create view query_display_names as select * from
    file('analyze/query-display-names.tsv', TSV,
        'test text, query_index int, query_display_name text')
    ;

create table query_metric_stats engine File(TSVWithNamesAndTypes,
        'report/query-metric-stats.tsv') as
    select metric_name, left, right, diff, stat_threshold, test, query_index,
        query_display_name
    from file ('analyze/query-reports.tsv', TSV, 'left Array(float),
        right Array(float), diff Array(float), stat_threshold Array(float),
        test text, query_index int') reports
    left array join ['server_time', 'memory', 'client_time'] as metric_name,
        left, right, diff, stat_threshold
    left join query_display_names
        on reports.test = query_display_names.test
            and reports.query_index = query_display_names.query_index
    ;

-- Main statistics for queries -- query time as reported in query log.
create table queries engine File(TSVWithNamesAndTypes, 'report/queries.tsv')
    as select
        -- FIXME Comparison mode doesn't make sense for queries that complete
        -- immediately (on the same order of time as noise). We compute average
        -- run time between old and new version, and if it is below a threshold,
        -- we just skip the query. If there is a significant regression, the
        -- average will be above threshold, we'll process it normally and will
        -- detect the regression.
        (left + right) / 2 < 0.02 as short,

        not short and abs(diff) > report_threshold        and abs(diff) > stat_threshold as changed_fail,
        not short and abs(diff) > report_threshold - 0.05 and abs(diff) > stat_threshold as changed_show,
        
        not short and not changed_fail and stat_threshold > report_threshold + 0.10 as unstable_fail,
        not short and not changed_show and stat_threshold > report_threshold - 0.05 as unstable_show,
        
        left, right, diff, stat_threshold,
        --if(report_threshold > 0, report_threshold, 0.10) as report_threshold,
        0.10 as report_threshold,
        test, query_index, query_display_name
    from query_metric_stats
    left join file('analyze/report-thresholds.tsv', TSV,
            'test text, report_threshold float') thresholds
        on query_metric_stats.test = thresholds.test
    where metric_name = 'server_time'
    order by test, query_index, metric_name
    ;

-- keep the table in old format so that we can analyze new and old data together
create table queries_old_format engine File(TSVWithNamesAndTypes, 'queries.rep')
    as select short, changed_fail, unstable_fail, left, right, diff,
        stat_threshold, test, query_display_name query
    from queries
    ;

-- save all test runs as JSON for the new comparison page
create table all_query_runs_json engine File(JSON, 'report/all-query-runs.json') as
    select test, query_index, query_display_name query,
        left, right, diff, stat_threshold, report_threshold,
        versions_runs[1] runs_left, versions_runs[2] runs_right
    from (
        select
            test, query_index,
            groupArrayInsertAt(runs, version) versions_runs
        from (
            select
                test, query_index, version,
                groupArray(metrics[1]) runs
            from file('analyze/query-run-metrics.tsv', TSV,
                'test text, query_index int, run int, version UInt8, metrics Array(float)')
            group by test, query_index, version
        )
        group by test, query_index
    ) runs
    left join query_display_names
        on runs.test = query_display_names.test
            and runs.query_index = query_display_names.query_index
    left join file('analyze/report-thresholds.tsv',
            TSV, 'test text, report_threshold float') thresholds
        on runs.test = thresholds.test
    left join query_metric_stats
        on runs.test = query_metric_stats.test
            and runs.query_index = query_metric_stats.query_index
    where
        query_metric_stats.metric_name = 'server_time'
    ;

create table changed_perf_tsv engine File(TSV, 'report/changed-perf.tsv') as
    select left, right, diff, stat_threshold, changed_fail, test, query_index, query_display_name
    from queries where changed_show order by abs(diff) desc;

create table unstable_queries_tsv engine File(TSV, 'report/unstable-queries.tsv') as
    select left, right, diff, stat_threshold, unstable_fail, test, query_index, query_display_name
    from queries where unstable_show order by stat_threshold desc;

create table queries_for_flamegraph engine File(TSVWithNamesAndTypes,
        'report/queries-for-flamegraph.tsv') as
    select test, query_index from queries where unstable_show or changed_show
    ;

create table test_time_changes_tsv engine File(TSV, 'report/test-time-changes.tsv') as
    select test, queries, average_time_change from (
        select test, count(*) queries,
            sum(left) as left, sum(right) as right,
            (right - left) / right average_time_change
        from queries
        group by test
        order by abs(average_time_change) desc
    )
    ;

create table unstable_tests_tsv engine File(TSV, 'report/unstable-tests.tsv') as
    select test, sum(unstable_show) total_unstable, sum(changed_show) total_changed
    from queries
    group by test
    order by total_unstable + total_changed desc
    ;

create table test_perf_changes_tsv engine File(TSV, 'report/test-perf-changes.tsv') as
    select test,
        queries,
        coalesce(total_unstable, 0) total_unstable,
        coalesce(total_changed, 0) total_changed,
        total_unstable + total_changed total_bad,
        coalesce(toString(floor(average_time_change, 3)), '??') average_time_change_str
    from test_time_changes_tsv
    full join unstable_tests_tsv
    using test
    where (abs(average_time_change) > 0.05 and queries > 5)
        or (total_bad > 0)
    order by total_bad desc, average_time_change desc
    settings join_use_nulls = 1
    ;

create table query_time engine Memory as select *
    from file('analyze/client-times.tsv', TSV,
        'test text, query_index int, client float, server float');

create table wall_clock engine Memory as select *
    from file('wall-clock-times.tsv', TSV, 'test text, real float, user float, system float');

create table slow_on_client_tsv engine File(TSV, 'report/slow-on-client.tsv') as
    select client, server, floor(client/server, 3) p, test, query_display_name
    from query_time left join query_display_names using (test, query_index)
    where p > 1.02 order by p desc;

create table test_time engine Memory as
    select test, sum(client) total_client_time,
        maxIf(client, not short) query_max,
        minIf(client, not short) query_min,
        count(*) queries, sum(short) short_queries
    from query_time full join queries using (test, query_index)
    group by test;

create table test_times_tsv engine File(TSV, 'report/test-times.tsv') as
    select wall_clock.test, real,
        floor(total_client_time, 3),
        queries,
        short_queries,
        floor(query_max, 3),
        floor(real / queries, 3) avg_real_per_query,
        floor(query_min, 3)
    from test_time
    -- wall clock times are also measured for skipped tests, so don't
    -- do full join
    left join wall_clock using test
    order by avg_real_per_query desc;

-- report for all queries page, only main metric
create table all_tests_tsv engine File(TSV, 'report/all-queries.tsv') as
    select changed_fail, unstable_fail,
        left, right, diff,
        floor(left > right ? left / right : right / left, 3),
        stat_threshold, test, query_index, query_display_name
<<<<<<< HEAD
    from queries order by test, query_display_name;
=======
    from queries order by test, query_index;
>>>>>>> e144e78b

-- new report for all queries with all metrics (no page yet)
create table all_query_metrics_tsv engine File(TSV, 'report/all-query-metrics.tsv') as
    select metric_name, left, right, diff,
        floor(left > right ? left / right : right / left, 3),
        stat_threshold, test, query_index, query_display_name
    from query_metric_stats
    order by test, query_index;
" 2> >(tee -a report/errors.log 1>&2)


# Prepare source data for metrics and flamegraphs for unstable queries.
for version in {right,left}
do
    rm -rf data
    clickhouse-local --query "
create view queries_for_flamegraph as
    select * from file('report/queries-for-flamegraph.tsv', TSVWithNamesAndTypes,
        'test text, query_index int');

create view query_runs as
    with 0 as left, 1 as right
    select * from file('analyze/query-runs.tsv', TSV,
        'test text, query_index int, query_id text, version UInt8, time float')
    where version = $version
    ;

create view query_display_names as select * from
    file('analyze/query-display-names.tsv', TSV,
        'test text, query_index int, query_display_name text')
    ;

create table unstable_query_runs engine File(TSVWithNamesAndTypes,
        'unstable-query-runs.$version.rep') as
    select test, query_index, query_display_name, query_id
    from query_runs
    join queries_for_flamegraph on
        query_runs.test = queries_for_flamegraph.test
        and query_runs.query_index = queries_for_flamegraph.query_index
    left join query_display_names on
        query_runs.test = query_display_names.test
        and query_runs.query_index = query_display_names.query_index
    ;

create view query_log as select *
    from file('$version-query-log.tsv', TSVWithNamesAndTypes,
        '$(cat "$version-query-log.tsv.columns")');

create table unstable_run_metrics engine File(TSVWithNamesAndTypes,
        'unstable-run-metrics.$version.rep') as
    select
        test, query_index, query_id,
        ProfileEvents.Values value, ProfileEvents.Names metric
    from query_log array join ProfileEvents
    join unstable_query_runs using (query_id)
    ;

create table unstable_run_metrics_2 engine File(TSVWithNamesAndTypes,
        'unstable-run-metrics-2.$version.rep') as
    select
        test, query_index, query_id,
        v, n
    from (
        select
            test, query_index, query_id,
            ['memory_usage', 'read_bytes', 'written_bytes', 'query_duration_ms'] n,
            [memory_usage, read_bytes, written_bytes, query_duration_ms] v
        from query_log
        join unstable_query_runs using (query_id)
    )
    array join v, n;

create view trace_log as select *
    from file('$version-trace-log.tsv', TSVWithNamesAndTypes,
        '$(cat "$version-trace-log.tsv.columns")');

create view addresses_src as select addr,
        -- Some functions change name between builds, e.g. '__clone' or 'clone' or
        -- even '__GI__clone@@GLIBC_2.32'. This breaks differential flame graphs, so
        -- filter them out here.
        [name, 'clone.S (filtered by script)', 'pthread_cond_timedwait (filtered by script)']
            -- this line is a subscript operator of the above array
            [1 + multiSearchFirstIndex(name, ['clone.S', 'pthread_cond_timedwait'])] name
    from file('$version-addresses.tsv', TSVWithNamesAndTypes,
        '$(cat "$version-addresses.tsv.columns")');

create table addresses_join_$version engine Join(any, left, address) as
    select addr address, name from addresses_src;

create table unstable_run_traces engine File(TSVWithNamesAndTypes,
        'unstable-run-traces.$version.rep') as
    select
        test, query_index, query_id,
        count() value,
        joinGet(addresses_join_$version, 'name', arrayJoin(trace))
            || '(' || toString(trace_type) || ')' metric
    from trace_log
    join unstable_query_runs using query_id
    group by test, query_index, query_id, metric
    order by count() desc
    ;

create table metric_devation engine File(TSVWithNamesAndTypes,
        'report/metric-deviation.$version.tsv') as
    -- first goes the key used to split the file with grep
    select test, query_index, query_display_name,
        d, q, metric
    from (
        select
            test, query_index,
            floor((q[3] - q[1])/q[2], 3) d,
            quantilesExact(0, 0.5, 1)(value) q, metric
        from (select * from unstable_run_metrics
            union all select * from unstable_run_traces
            union all select * from unstable_run_metrics_2) mm
        group by test, query_index, metric
        having d > 0.5 and q[3] > 5
    ) metrics
    left join query_display_names using (test, query_index)
    order by test, query_index, d desc
    ;

create table stacks engine File(TSV, 'report/stacks.$version.tsv') as
    select
        -- first goes the key used to split the file with grep
        test, query_index, trace_type, any(query_display_name),
        -- next go the stacks in flamegraph format: 'func1;...;funcN count'
        arrayStringConcat(
            arrayMap(
                addr -> joinGet(addresses_join_$version, 'name', addr),
                arrayReverse(trace)
            ),
            ';'
        ) readable_trace,
        count() c
    from trace_log
    join unstable_query_runs using query_id
    group by test, query_index, trace_type, trace
    order by test, query_index, trace_type, trace
    ;
" 2> >(tee -a report/errors.log 1>&2) # do not run in parallel because they use the same data dir for StorageJoins which leads to weird errors.
done
wait

# Create per-query flamegraphs
IFS=$'\n'
for version in {right,left}
do
    for query in $(cut -d'	' -f1-4 "report/stacks.$version.tsv" | sort | uniq)
    do
        query_file=$(echo "$query" | cut -c-120 | sed 's/[/	]/_/g')
        echo "$query_file" >> report/query-files.txt

        # Build separate .svg flamegraph for each query.
        # -F is somewhat unsafe because it might match not the beginning of the
        # string, but this is unlikely and escaping the query for grep is a pain.
        grep -F "$query	" "report/stacks.$version.tsv" \
            | cut -f 5- \
            | sed 's/\t/ /g' \
            | tee "report/tmp/$query_file.stacks.$version.tsv" \
            | ~/fg/flamegraph.pl --hash > "$query_file.$version.svg" &
    done
done
wait
unset IFS

# Create differential flamegraphs.
IFS=$'\n'
for query_file in $(cat report/query-files.txt)
do
    ~/fg/difffolded.pl "report/tmp/$query_file.stacks.left.tsv" \
            "report/tmp/$query_file.stacks.right.tsv" \
        | tee "report/tmp/$query_file.stacks.diff.tsv" \
        | ~/fg/flamegraph.pl > "$query_file.diff.svg" &
done
unset IFS
wait

# Create per-query files with metrics. Note that the key is different from flamegraphs.
IFS=$'\n'
for version in {right,left}
do
    for query in $(cut -d'	' -f1-3 "report/metric-deviation.$version.tsv" | sort | uniq)
    do
        query_file=$(echo "$query" | cut -c-120 | sed 's/[/	]/_/g')

        # Ditto the above comment about -F.
        grep -F "$query	" "report/metric-deviation.$version.tsv" \
            | cut -f4- > "$query_file.$version.metrics.rep" &
    done
done
wait
unset IFS

# Remember that grep sets error code when nothing is found, hence the bayan
# operator.
grep -H -m2 -i '\(Exception\|Error\):[^:]' ./*-err.log | sed 's/:/\t/' >> run-errors.tsv ||:
}

# Check that local and client are in PATH
clickhouse-local --version > /dev/null
clickhouse-client --version > /dev/null

case "$stage" in
"")
    ;&
"configure")
    time configure
    ;&
"restart")
    time restart
    ;&
"run_tests")
    # Ignore the errors to collect the log and build at least some report, anyway
    time run_tests ||:
    ;&
"get_profiles")
    # Getting profiles inexplicably hangs sometimes, so try to save some logs if
    # this happens again. Give the servers some time to collect all info, then
    # trace and kill. Start in a subshell, so that both function don't interfere
    # with each other's jobs through `wait`. Also make the subshell have its own
    # process group, so that we can then kill it with all its child processes.
    # Somehow it doesn't kill the children by itself when dying.
    set -m
    ( get_profiles_watchdog ) &
    watchdog_pid=$!
    set +m
    # Check that the watchdog started OK.
    kill -0 $watchdog_pid

    # If the tests fail with OOM or something, still try to restart the servers
    # to collect the logs. Prefer not to restart, because addresses might change
    # and we won't be able to process trace_log data. Start in a subshell, so that
    # it doesn't interfere with the watchdog through `wait`.
    ( get_profiles || restart || get_profiles ||: )

    # Kill the whole process group, because somehow when the subshell is killed,
    # the sleep inside remains alive and orphaned.
    while env kill -- -$watchdog_pid ; do sleep 1; done

    # Stop the servers to free memory for the subsequent query analysis.
    while killall clickhouse; do echo . ; sleep 1 ; done
    echo Servers stopped.
    ;&
"analyze_queries")
    time analyze_queries ||:
    ;&
"report")
    time report ||:

    time "$script_dir/report.py" --report=all-queries > all-queries.html 2> >(tee -a report/errors.log 1>&2) ||:
    time "$script_dir/report.py" > report.html
    ;&
esac

# Print some final debug info to help debug Weirdness, of which there is plenty.
jobs
pstree -apgT<|MERGE_RESOLUTION|>--- conflicted
+++ resolved
@@ -498,11 +498,7 @@
         left, right, diff,
         floor(left > right ? left / right : right / left, 3),
         stat_threshold, test, query_index, query_display_name
-<<<<<<< HEAD
-    from queries order by test, query_display_name;
-=======
     from queries order by test, query_index;
->>>>>>> e144e78b
 
 -- new report for all queries with all metrics (no page yet)
 create table all_query_metrics_tsv engine File(TSV, 'report/all-query-metrics.tsv') as
