--- conflicted
+++ resolved
@@ -231,25 +231,10 @@
 function analyze_queries
 {
 rm -v analyze-commands.txt analyze-errors.log all-queries.tsv unstable-queries.tsv ./*-report.tsv raw-queries.tsv ||:
-<<<<<<< HEAD
-rm -rfv analyze ||:
-mkdir analyze ||:
-
-# FIXME This loop builds column definitons from TSVWithNamesAndTypes in an
-# absolutely atrocious way. This should be done by the file() function itself.
-for x in {right,left}-{addresses,{query,query-thread,trace,metric}-log}.tsv
-do
-    paste -d' ' \
-        <(sed -n '1{s/\t/\n/g;p;q}' "$x" | sed 's/\(^.*$\)/"\1"/') \
-        <(sed -n '2{s/\t/\n/g;p;q}' "$x" ) \
-        | tr '\n' ', ' | sed 's/,$//' > "$x.columns"
-done
-=======
 rm -rf analyze ||:
 mkdir analyze analyze/tmp ||:
 
 build_log_column_definitions
->>>>>>> bf3f76be
 
 # Split the raw test output into files suitable for analysis.
 IFS=$'\n'
@@ -282,25 +267,6 @@
     as select
         test, query_index, 0 run, version,
         [
-<<<<<<< HEAD
-            -- FIXME server-reported duration might be significantly less than
-            -- the client-reported one, when there is some slow cleanup that
-            -- happens after we reported the completion to the client (this did
-            -- happen with some queries).
-            -- To fix this, generate a unique query id for each run, that would
-            -- let us match the client and server times.
-            query_duration_ms / toFloat64(1000)
-            , toFloat64(memory_usage)
-            , query_runs.time
-        ] metrics
-    from (
-        select *, 0 version from left_query_log
-        union all
-        select *, 1 version from right_query_log
-    ) query_logs
-    right join query_runs
-    using (query_id, version)
-=======
             -- server-reported time
             query_duration_ms / toFloat64(1000)
             , toFloat64(memory_usage)
@@ -315,7 +281,6 @@
     right join query_runs
     using (query_id, version)
     order by test, query_index
->>>>>>> bf3f76be
     ;
 "
 
@@ -329,13 +294,8 @@
 IFS=$'\n'
 for prefix in $(cut -f1,2 "analyze/query-run-metrics.tsv" | sort | uniq)
 do
-<<<<<<< HEAD
-    file="analyze/q$query_index.tmp"
-    grep -F "$prefix	" "analyze/query-run-metrics.tsv" > "$file" &
-=======
     file="analyze/tmp/$(echo "$prefix" | sed 's/\t/_/g').tsv"
     grep "^$prefix	" "analyze/query-run-metrics.tsv" > "$file" &
->>>>>>> bf3f76be
     printf "%s\0\n" \
         "clickhouse-local \
             --file \"$file\" \
@@ -344,39 +304,23 @@
             >> \"analyze/query-reports.tsv\"" \
             2>> analyze/errors.log \
         >> analyze/commands.txt
-<<<<<<< HEAD
-
-    query_index=$((query_index + 1))
-=======
->>>>>>> bf3f76be
 done
 wait
 unset IFS
 
-<<<<<<< HEAD
-parallel --joblog analyze/parallel-log.txt --null < analyze/commands.txt
-=======
 parallel --joblog analyze/parallel-log.txt --null < analyze/commands.txt 2>> analyze/errors.log
->>>>>>> bf3f76be
 }
 
 # Analyze results
 function report
 {
 rm -r report ||:
-<<<<<<< HEAD
-mkdir report ||:
+mkdir report report/tmp ||:
 
 rm ./*.{rep,svg} test-times.tsv test-dump.tsv unstable.tsv unstable-query-ids.tsv unstable-query-metrics.tsv changed-perf.tsv unstable-tests.tsv unstable-queries.tsv bad-tests.tsv slow-on-client.tsv all-queries.tsv ||:
 
-=======
-mkdir report report/tmp ||:
-
-rm ./*.{rep,svg} test-times.tsv test-dump.tsv unstable.tsv unstable-query-ids.tsv unstable-query-metrics.tsv changed-perf.tsv unstable-tests.tsv unstable-queries.tsv bad-tests.tsv slow-on-client.tsv all-queries.tsv ||:
-
 build_log_column_definitions
 
->>>>>>> bf3f76be
 cat analyze/errors.log >> report/errors.log ||:
 cat profile-errors.log >> report/errors.log ||:
 
@@ -386,8 +330,6 @@
         'test text, query_index int, query_display_name text')
     ;
 
-<<<<<<< HEAD
-=======
 create table query_metric_stats engine File(TSVWithNamesAndTypes,
         'report/query-metric-stats.tsv') as
     select metric_name, left, right, diff, stat_threshold, test, query_index,
@@ -403,7 +345,6 @@
     ;
 
 -- Main statistics for queries -- query time as reported in query log.
->>>>>>> bf3f76be
 create table queries engine File(TSVWithNamesAndTypes, 'report/queries.tsv')
     as select
         -- FIXME Comparison mode doesn't make sense for queries that complete
@@ -420,23 +361,6 @@
         
         left, right, diff, stat_threshold,
         if(report_threshold > 0, report_threshold, 0.10) as report_threshold,
-<<<<<<< HEAD
-        reports.test test, query_index, query_display_name
-    from
-        (
-            select left[1] as left, right[1] as right, diff[1] diff,
-                stat_threshold[1] stat_threshold, test, query_index
-            from file ('analyze/query-reports.tsv', TSV,
-                'left Array(float), right Array(float), diff Array(float),
-                    stat_threshold Array(float), test text, query_index int')
-        ) reports
-        left join file('analyze/report-thresholds.tsv', TSV, 'test text, report_threshold float') thresholds
-        on reports.test = thresholds.test
-        left join query_display_names
-        on reports.test = query_display_names.test
-            and reports.query_index = query_display_names.query_index
-        ;
-=======
         test, query_index, query_display_name
     from query_metric_stats
     left join file('analyze/report-thresholds.tsv', TSV,
@@ -445,7 +369,6 @@
     where metric_name = 'server_time'
     order by test, query_index, metric_name
     ;
->>>>>>> bf3f76be
 
 -- keep the table in old format so that we can analyze new and old data together
 create table queries_old_format engine File(TSVWithNamesAndTypes, 'queries.rep')
@@ -544,13 +467,6 @@
         floor(left > right ? left / right : right / left, 3),
         stat_threshold, test, query_display_name
     from queries order by test, query_display_name;
-<<<<<<< HEAD
-" 2> >(tee -a report/errors.log 1>&2)
-
-# Prepare source data for metrics and flamegraphs for unstable queries.
-for version in {right,left}
-    do
-=======
 
 -- new report for all queries with all metrics (no page yet)
 create table all_query_metrics_tsv engine File(TSV, 'report/all-query-metrics.tsv') as
@@ -565,7 +481,6 @@
 # Prepare source data for metrics and flamegraphs for unstable queries.
 for version in {right,left}
 do
->>>>>>> bf3f76be
     rm -rf data
     clickhouse-local --query "
 create view queries_for_flamegraph as
@@ -628,9 +543,6 @@
     from file('$version-trace-log.tsv', TSVWithNamesAndTypes,
         '$(cat "$version-trace-log.tsv.columns")');
 
-<<<<<<< HEAD
-create view addresses_src as select *
-=======
 create view addresses_src as select addr,
         -- Some functions change name between builds, e.g. '__clone' or 'clone' or
         -- even '__GI__clone@@GLIBC_2.32'. This breaks differential flame graphs, so
@@ -638,7 +550,6 @@
         [name, 'clone.S (filtered by script)', 'pthread_cond_timedwait (filtered by script)']
             -- this line is a subscript operator of the above array
             [1 + multiSearchFirstIndex(name, ['clone.S', 'pthread_cond_timedwait'])] name
->>>>>>> bf3f76be
     from file('$version-addresses.tsv', TSVWithNamesAndTypes,
         '$(cat "$version-addresses.tsv.columns")');
 
@@ -650,12 +561,8 @@
     select
         test, query_index, query_id,
         count() value,
-<<<<<<< HEAD
-        joinGet(addresses_join_$version, 'name', arrayJoin(trace)) metric
-=======
         joinGet(addresses_join_$version, 'name', arrayJoin(trace))
             || '(' || toString(trace_type) || ')' metric
->>>>>>> bf3f76be
     from trace_log
     join unstable_query_runs using query_id
     group by test, query_index, query_id, metric
@@ -663,11 +570,7 @@
     ;
 
 create table metric_devation engine File(TSVWithNamesAndTypes,
-<<<<<<< HEAD
-        'metric-deviation.$version.rep') as
-=======
         'report/metric-deviation.$version.tsv') as
->>>>>>> bf3f76be
     -- first goes the key used to split the file with grep
     select test, query_index, query_display_name,
         d, q, metric
@@ -682,23 +585,15 @@
         group by test, query_index, metric
         having d > 0.5
     ) metrics
-<<<<<<< HEAD
-    left join unstable_query_runs using (test, query_index)
-=======
     left join query_display_names using (test, query_index)
->>>>>>> bf3f76be
     order by test, query_index, d desc
     ;
 
 create table stacks engine File(TSV, 'report/stacks.$version.tsv') as
     select
         -- first goes the key used to split the file with grep
-<<<<<<< HEAD
-        test, query_index, any(query_display_name),
-=======
         test, query_index, trace_type, any(query_display_name),
         -- next go the stacks in flamegraph format: 'func1;...;funcN count'
->>>>>>> bf3f76be
         arrayStringConcat(
             arrayMap(
                 addr -> joinGet(addresses_join_$version, 'name', addr),
@@ -709,26 +604,13 @@
         count() c
     from trace_log
     join unstable_query_runs using query_id
-<<<<<<< HEAD
-    group by test, query_index, trace
-=======
     group by test, query_index, trace_type, trace
     order by test, query_index, trace_type, trace
->>>>>>> bf3f76be
     ;
 " 2> >(tee -a report/errors.log 1>&2) # do not run in parallel because they use the same data dir for StorageJoins which leads to weird errors.
 done
 wait
 
-<<<<<<< HEAD
-# Create per-query flamegraphs and files with metrics
-IFS=$'\n'
-for version in {right,left}
-do
-    for query in $(cut -d'	' -f1,2,3 "stacks.$version.rep" | sort | uniq)
-    do
-        query_file=$(echo "$query" | cut -c-120 | sed 's/[/	]/_/g')
-=======
 # Create per-query flamegraphs
 IFS=$'\n'
 for version in {right,left}
@@ -737,7 +619,6 @@
     do
         query_file=$(echo "$query" | cut -c-120 | sed 's/[/	]/_/g')
         echo "$query_file" >> report/query-files.txt
->>>>>>> bf3f76be
 
         # Build separate .svg flamegraph for each query.
         # -F is somewhat unsafe because it might match not the beginning of the
