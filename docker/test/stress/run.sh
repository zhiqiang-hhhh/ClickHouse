--- conflicted
+++ resolved
@@ -215,11 +215,8 @@
 
 clickhouse-client --query "SHOW TABLES FROM test"
 
-<<<<<<< HEAD
-=======
 clickhouse-client --query "SYSTEM STOP THREAD FUZZER"
 
->>>>>>> e0fab1fa
 stop
 
 # Let's enable S3 storage by default
