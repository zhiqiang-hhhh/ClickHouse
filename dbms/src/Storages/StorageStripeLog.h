--- conflicted
+++ resolved
@@ -37,9 +37,8 @@
 
     BlockOutputStreamPtr write(const ASTPtr & query, const Context & context) override;
 
-<<<<<<< HEAD
     void rename(
-        const String & new_path_to_db,
+        const String & new_path_to_table_data,
         const String & new_database_name,
         const String & new_table_name,
         TableStructureWriteLockHolder &) override;
@@ -47,28 +46,13 @@
     CheckResults checkData(const ASTPtr & /* query */, const Context & /* context */) override;
 
     Strings getDataPaths() const override { return {DB::fullPath(disk, table_path)}; }
-=======
-    void rename(const String & new_path_to_table_data, const String & new_database_name, const String & new_table_name, TableStructureWriteLockHolder &) override;
-
-    CheckResults checkData(const ASTPtr & /* query */, const Context & /* context */) override;
-
-    /// Data of the file.
-    struct ColumnData
-    {
-        Poco::File data_file;
-    };
-    using Files_t = std::map<String, ColumnData>;
-
-    std::string fullPath() const { return path; }
-
-    Strings getDataPaths() const override { return {fullPath()}; }
->>>>>>> 6f28e69e
 
     void truncate(const ASTPtr &, const Context &, TableStructureWriteLockHolder &) override;
 
 protected:
     StorageStripeLog(
         DiskPtr disk_,
+        const String & relative_path_,
         const String & database_name_,
         const String & table_name_,
         const ColumnsDescription & columns_,
@@ -77,7 +61,6 @@
         size_t max_compress_block_size_);
 
 private:
-<<<<<<< HEAD
     struct ColumnData
     {
         String data_file_path;
@@ -85,14 +68,9 @@
     using Files = std::map<String, ColumnData>; /// file name -> column data
 
     DiskPtr disk;
-=======
-    String base_path;
-    String path;
-    String table_name;
->>>>>>> 6f28e69e
+    String table_path;
     String database_name;
     String table_name;
-    String table_path;
 
     size_t max_compress_block_size;
 
@@ -100,20 +78,6 @@
     mutable std::shared_mutex rwlock;
 
     Logger * log;
-<<<<<<< HEAD
-=======
-
-protected:
-    StorageStripeLog(
-        const std::string & relative_path_,
-        const std::string & database_name_,
-        const std::string & table_name_,
-        const ColumnsDescription & columns_,
-        const ConstraintsDescription & constraints_,
-        bool attach,
-        size_t max_compress_block_size_,
-        const Context & context_);
->>>>>>> 6f28e69e
 };
 
 }