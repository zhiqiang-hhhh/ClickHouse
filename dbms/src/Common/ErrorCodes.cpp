--- conflicted
+++ resolved
@@ -464,11 +464,7 @@
     extern const int CANNOT_GET_CREATE_DICTIONARY_QUERY = 487;
     extern const int UNKNOWN_DICTIONARY = 488;
     extern const int INCORRECT_DICTIONARY_DEFINITION = 489;
-<<<<<<< HEAD
     extern const int UNACCEPTABLE_URL = 490;
-
-=======
->>>>>>> 68fa3411
 
     extern const int KEEPER_EXCEPTION = 999;
     extern const int POCO_EXCEPTION = 1000;
