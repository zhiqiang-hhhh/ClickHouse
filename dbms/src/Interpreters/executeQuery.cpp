--- conflicted
+++ resolved
@@ -1,5 +1,3 @@
-<<<<<<< HEAD
-=======
 /* Some modifications Copyright (c) 2018 BlackBerry Limited
 
 Licensed under the Apache License, Version 2.0 (the "License");
@@ -11,8 +9,6 @@
 WITHOUT WARRANTIES OR CONDITIONS OF ANY KIND, either express or implied.
 See the License for the specific language governing permissions and
 limitations under the License. */
-#include <Common/ProfileEvents.h>
->>>>>>> 8c1b11e1
 #include <Common/formatReadable.h>
 #include <Common/typeid_cast.h>
 
