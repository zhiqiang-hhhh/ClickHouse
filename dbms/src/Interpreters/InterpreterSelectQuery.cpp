#include <DataStreams/ExpressionBlockInputStream.h>
#include <DataStreams/FilterBlockInputStream.h>
#include <DataStreams/FinishSortingBlockInputStream.h>
#include <DataStreams/LimitBlockInputStream.h>
#include <DataStreams/LimitByBlockInputStream.h>
#include <DataStreams/PartialSortingBlockInputStream.h>
#include <DataStreams/MergeSortingBlockInputStream.h>
#include <DataStreams/MergingSortedBlockInputStream.h>
#include <DataStreams/AggregatingBlockInputStream.h>
#include <DataStreams/MergingAggregatedBlockInputStream.h>
#include <DataStreams/MergingAggregatedMemoryEfficientBlockInputStream.h>
#include <DataStreams/AsynchronousBlockInputStream.h>
#include <DataStreams/UnionBlockInputStream.h>
#include <DataStreams/ParallelAggregatingBlockInputStream.h>
#include <DataStreams/DistinctBlockInputStream.h>
#include <DataStreams/NullBlockInputStream.h>
#include <DataStreams/TotalsHavingBlockInputStream.h>
#include <DataStreams/OneBlockInputStream.h>
#include <DataStreams/copyData.h>
#include <DataStreams/CreatingSetsBlockInputStream.h>
#include <DataStreams/MaterializingBlockInputStream.h>
#include <DataStreams/ConcatBlockInputStream.h>
#include <DataStreams/RollupBlockInputStream.h>
#include <DataStreams/CubeBlockInputStream.h>
#include <DataStreams/ConvertColumnLowCardinalityToFullBlockInputStream.h>
#include <DataStreams/ConvertingBlockInputStream.h>
#include <DataStreams/ReverseBlockInputStream.h>
#include <DataStreams/FillingBlockInputStream.h>
#include <DataStreams/SquashingBlockInputStream.h>

#include <Parsers/ASTFunction.h>
#include <Parsers/ASTIdentifier.h>
#include <Parsers/ASTLiteral.h>
#include <Parsers/ASTOrderByElement.h>
#include <Parsers/ASTSelectWithUnionQuery.h>
#include <Parsers/ASTTablesInSelectQuery.h>
#include <Parsers/ParserSelectQuery.h>
#include <Parsers/ExpressionListParsers.h>
#include <Parsers/parseQuery.h>

#include <Access/RowPolicyContext.h>

#include <Interpreters/InterpreterSelectQuery.h>
#include <Interpreters/InterpreterSelectWithUnionQuery.h>
#include <Interpreters/InterpreterSetQuery.h>
#include <Interpreters/evaluateConstantExpression.h>
#include <Interpreters/convertFieldToType.h>
#include <Interpreters/ExpressionAnalyzer.h>
#include <Interpreters/getTableExpressions.h>
#include <Interpreters/JoinToSubqueryTransformVisitor.h>
#include <Interpreters/CrossToInnerJoinVisitor.h>
#include <Interpreters/AnalyzedJoin.h>

#include <Storages/MergeTree/MergeTreeData.h>
#include <Storages/MergeTree/MergeTreeWhereOptimizer.h>
#include <Storages/IStorage.h>
#include <Storages/StorageValues.h>

#include <TableFunctions/ITableFunction.h>
#include <TableFunctions/TableFunctionFactory.h>

#include <Functions/IFunction.h>
#include <Core/Field.h>
#include <Core/Types.h>
#include <Columns/Collator.h>
#include <Common/FieldVisitors.h>
#include <Common/typeid_cast.h>
#include <Common/checkStackSize.h>
#include <Parsers/queryToString.h>
#include <ext/map.h>
#include <ext/scope_guard.h>
#include <memory>

#include <Processors/Sources/NullSource.h>
#include <Processors/Sources/SourceFromInputStream.h>
#include <Processors/Transforms/FilterTransform.h>
#include <Processors/Transforms/ExpressionTransform.h>
#include <Processors/Transforms/AggregatingTransform.h>
#include <Processors/Transforms/MergingAggregatedTransform.h>
#include <Processors/Transforms/MergingAggregatedMemoryEfficientTransform.h>
#include <Processors/Transforms/TotalsHavingTransform.h>
#include <Processors/Transforms/PartialSortingTransform.h>
#include <Processors/Transforms/LimitsCheckingTransform.h>
#include <Processors/Transforms/MergeSortingTransform.h>
#include <Processors/Transforms/MergingSortedTransform.h>
#include <Processors/Transforms/DistinctTransform.h>
#include <Processors/Transforms/LimitByTransform.h>
#include <Processors/Transforms/ExtremesTransform.h>
#include <Processors/Transforms/CreatingSetsTransform.h>
#include <Processors/Transforms/RollupTransform.h>
#include <Processors/Transforms/CubeTransform.h>
#include <Processors/Transforms/FillingTransform.h>
#include <Processors/LimitTransform.h>
#include <Processors/Transforms/FinishSortingTransform.h>
#include <DataTypes/DataTypeAggregateFunction.h>
#include <DataStreams/materializeBlock.h>
#include <Processors/Pipe.h>


namespace DB
{

namespace ErrorCodes
{
    extern const int TOO_DEEP_SUBQUERIES;
    extern const int THERE_IS_NO_COLUMN;
    extern const int SAMPLING_NOT_SUPPORTED;
    extern const int ILLEGAL_FINAL;
    extern const int ILLEGAL_PREWHERE;
    extern const int TOO_MANY_COLUMNS;
    extern const int LOGICAL_ERROR;
    extern const int NOT_IMPLEMENTED;
    extern const int PARAMETER_OUT_OF_BOUND;
    extern const int ARGUMENT_OUT_OF_BOUND;
    extern const int INVALID_LIMIT_EXPRESSION;
    extern const int INVALID_WITH_FILL_EXPRESSION;
}

/// Assumes `storage` is set and the table filter (row-level security) is not empty.
<<<<<<< HEAD
String InterpreterSelectQuery::generateFilterActions(ExpressionActionsPtr & actions, const Names & prerequisite_columns) const
{
    const auto & db_name = table_id.value().database_name;
    const auto & table_name = table_id.value().table_name;
    const auto & filter_str = context->getUserProperty(table_id.value(), "filter");
=======
String generateFilterActions(ExpressionActionsPtr & actions, const Context & context, const StoragePtr & storage, const ASTPtr & row_policy_filter, const Names & prerequisite_columns = {})
{
    const auto & db_name = storage->getDatabaseName();
    const auto & table_name = storage->getTableName();
>>>>>>> b75771be

    /// TODO: implement some AST builders for this kind of stuff
    ASTPtr query_ast = std::make_shared<ASTSelectQuery>();
    auto * select_ast = query_ast->as<ASTSelectQuery>();

    select_ast->setExpression(ASTSelectQuery::Expression::SELECT, std::make_shared<ASTExpressionList>());
    auto expr_list = select_ast->select();

    // The first column is our filter expression.
    expr_list->children.push_back(row_policy_filter);

    /// Keep columns that are required after the filter actions.
    for (const auto & column_str : prerequisite_columns)
    {
        ParserExpression expr_parser;
        expr_list->children.push_back(parseQuery(expr_parser, column_str, 0));
    }

    select_ast->setExpression(ASTSelectQuery::Expression::TABLES, std::make_shared<ASTTablesInSelectQuery>());
    auto tables = select_ast->tables();
    auto tables_elem = std::make_shared<ASTTablesInSelectQueryElement>();
    auto table_expr = std::make_shared<ASTTableExpression>();
    tables->children.push_back(tables_elem);
    tables_elem->table_expression = table_expr;
    tables_elem->children.push_back(table_expr);
    table_expr->database_and_table_name = createTableIdentifier(db_name, table_name);
    table_expr->children.push_back(table_expr->database_and_table_name);

    /// Using separate expression analyzer to prevent any possible alias injection
    auto syntax_result = SyntaxAnalyzer(*context).analyze(query_ast, storage->getColumns().getAllPhysical());
    SelectQueryExpressionAnalyzer analyzer(query_ast, syntax_result, *context);
    ExpressionActionsChain new_chain(*context);
    analyzer.appendSelect(new_chain, false);
    actions = new_chain.getLastActions();

    return expr_list->children.at(0)->getColumnName();
}

InterpreterSelectQuery::InterpreterSelectQuery(
    const ASTPtr & query_ptr_,
    const Context & context_,
    const SelectQueryOptions & options_,
    const Names & required_result_column_names_)
    : InterpreterSelectQuery(query_ptr_, context_, nullptr, nullptr, options_, required_result_column_names_)
{
}

InterpreterSelectQuery::InterpreterSelectQuery(
    const ASTPtr & query_ptr_,
    const Context & context_,
    const BlockInputStreamPtr & input_,
    const SelectQueryOptions & options_)
    : InterpreterSelectQuery(query_ptr_, context_, input_, nullptr, options_.copy().noSubquery())
{}

InterpreterSelectQuery::InterpreterSelectQuery(
    const ASTPtr & query_ptr_,
    const Context & context_,
    const StoragePtr & storage_,
    const SelectQueryOptions & options_)
    : InterpreterSelectQuery(query_ptr_, context_, nullptr, storage_, options_.copy().noSubquery())
{}

InterpreterSelectQuery::~InterpreterSelectQuery() = default;


/** There are no limits on the maximum size of the result for the subquery.
  *  Since the result of the query is not the result of the entire query.
  */
static Context getSubqueryContext(const Context & context)
{
    Context subquery_context = context;
    Settings subquery_settings = context.getSettings();
    subquery_settings.max_result_rows = 0;
    subquery_settings.max_result_bytes = 0;
    /// The calculation of extremes does not make sense and is not necessary (if you do it, then the extremes of the subquery can be taken for whole query).
    subquery_settings.extremes = 0;
    subquery_context.setSettings(subquery_settings);
    return subquery_context;
}

static void sanitizeBlock(Block & block)
{
    for (auto & col : block)
    {
        if (!col.column)
            col.column = col.type->createColumn();
        else if (isColumnConst(*col.column) && !col.column->empty())
            col.column = col.column->cloneEmpty();
    }
}

InterpreterSelectQuery::InterpreterSelectQuery(
    const ASTPtr & query_ptr_,
    const Context & context_,
    const BlockInputStreamPtr & input_,
    const StoragePtr & storage_,
    const SelectQueryOptions & options_,
    const Names & required_result_column_names)
    : options(options_)
    /// NOTE: the query almost always should be cloned because it will be modified during analysis.
    , query_ptr(options.modify_inplace ? query_ptr_ : query_ptr_->clone())
    , context(std::make_shared<Context>(context_))
    , storage(storage_)
    , input(input_)
    , log(&Logger::get("InterpreterSelectQuery"))
{
    checkStackSize();

    initSettings();
    const Settings & settings = context->getSettingsRef();

    if (settings.max_subquery_depth && options.subquery_depth > settings.max_subquery_depth)
        throw Exception("Too deep subqueries. Maximum: " + settings.max_subquery_depth.toString(),
            ErrorCodes::TOO_DEEP_SUBQUERIES);

    if (settings.allow_experimental_cross_to_join_conversion)
    {
        CrossToInnerJoinVisitor::Data cross_to_inner;
        CrossToInnerJoinVisitor(cross_to_inner).visit(query_ptr);
    }

    if (settings.allow_experimental_multiple_joins_emulation)
    {
        JoinToSubqueryTransformVisitor::Data join_to_subs_data{*context};
        JoinToSubqueryTransformVisitor(join_to_subs_data).visit(query_ptr);
    }

    max_streams = settings.max_threads;
    auto & query = getSelectQuery();

    ASTPtr table_expression = extractTableExpression(query, 0);

    bool is_table_func = false;
    bool is_subquery = false;
    if (table_expression)
    {
        is_table_func = table_expression->as<ASTFunction>();
        is_subquery = table_expression->as<ASTSelectWithUnionQuery>();
    }

    if (input)
    {
        /// Read from prepared input.
        source_header = input->getHeader();
    }
    else if (is_subquery)
    {
        /// Read from subquery.
        interpreter_subquery = std::make_unique<InterpreterSelectWithUnionQuery>(
            table_expression, getSubqueryContext(*context), options.subquery(), required_columns);

        source_header = interpreter_subquery->getSampleBlock();
    }
    else if (!storage)
    {
        if (is_table_func)
        {
            /// Read from table function. propagate all settings from initSettings(),
            /// alternative is to call on current `context`, but that can potentially pollute it.
            storage = getSubqueryContext(*context).executeTableFunction(table_expression);
        }
        else
        {
            String database_name;
            String table_name;

            getDatabaseAndTableNames(query, database_name, table_name, *context);

            if (auto view_source = context->getViewSource())
            {
                auto & storage_values = static_cast<const StorageValues &>(*view_source);
                auto tmp_table_id = storage_values.getStorageID();
                if (tmp_table_id.database_name == database_name && tmp_table_id.table_name == table_name)
                {
                    /// Read from view source.
                    storage = context->getViewSource();
                }
            }

            if (!storage)
            {
                /// Read from table. Even without table expression (implicit SELECT ... FROM system.one).
                storage = context->getTable(database_name, table_name);
            }
        }
    }

    if (storage)
    {
        table_lock = storage->lockStructureForShare(false, context->getInitialQueryId());
        table_id = storage->getStorageID();
    }

    auto analyze = [&] ()
    {
        syntax_analyzer_result = SyntaxAnalyzer(*context, options).analyze(
                query_ptr, source_header.getNamesAndTypesList(), required_result_column_names, storage, NamesAndTypesList());

        /// Save scalar sub queries's results in the query context
        if (context->hasQueryContext())
            for (const auto & it : syntax_analyzer_result->getScalars())
                context->getQueryContext().addScalar(it.first, it.second);

        query_analyzer = std::make_unique<SelectQueryExpressionAnalyzer>(
                query_ptr, syntax_analyzer_result, *context,
                NameSet(required_result_column_names.begin(), required_result_column_names.end()),
                options.subquery_depth, !options.only_analyze);

        if (!options.only_analyze)
        {
            if (query.sample_size() && (input || !storage || !storage->supportsSampling()))
                throw Exception("Illegal SAMPLE: table doesn't support sampling", ErrorCodes::SAMPLING_NOT_SUPPORTED);

            if (query.final() && (input || !storage || !storage->supportsFinal()))
                throw Exception((!input && storage) ? "Storage " + storage->getName() + " doesn't support FINAL" : "Illegal FINAL", ErrorCodes::ILLEGAL_FINAL);

            if (query.prewhere() && (input || !storage || !storage->supportsPrewhere()))
                throw Exception((!input && storage) ? "Storage " + storage->getName() + " doesn't support PREWHERE" : "Illegal PREWHERE", ErrorCodes::ILLEGAL_PREWHERE);

            /// Save the new temporary tables in the query context
            for (const auto & it : query_analyzer->getExternalTables())
                if (!context->tryGetExternalTable(it.first))
                    context->addExternalTable(it.first, it.second);
        }

        if (!options.only_analyze || options.modify_inplace)
        {
            if (syntax_analyzer_result->rewrite_subqueries)
            {
                /// remake interpreter_subquery when PredicateOptimizer rewrites subqueries and main table is subquery
                if (is_subquery)
                    interpreter_subquery = std::make_unique<InterpreterSelectWithUnionQuery>(
                            table_expression,
                            getSubqueryContext(*context),
                            options.subquery(),
                            required_columns);
            }
        }

        if (interpreter_subquery)
        {
            /// If there is an aggregation in the outer query, WITH TOTALS is ignored in the subquery.
            if (query_analyzer->hasAggregation())
                interpreter_subquery->ignoreWithTotals();
        }

        required_columns = syntax_analyzer_result->requiredSourceColumns();

        if (storage)
        {
            source_header = storage->getSampleBlockForColumns(required_columns);

            /// Fix source_header for filter actions.
<<<<<<< HEAD
            if (context->hasUserProperty(table_id.value(), "filter"))
            {
                filter_info = std::make_shared<FilterInfo>();
                filter_info->column_name = generateFilterActions(filter_info->actions, required_columns);
=======
            auto row_policy_filter = context->getRowPolicy()->getCondition(storage->getDatabaseName(), storage->getTableName(), RowPolicy::SELECT_FILTER);
            if (row_policy_filter)
            {
                filter_info = std::make_shared<FilterInfo>();
                filter_info->column_name = generateFilterActions(filter_info->actions, *context, storage, row_policy_filter, required_columns);
>>>>>>> b75771be
                source_header = storage->getSampleBlockForColumns(filter_info->actions->getRequiredColumns());
            }
        }

        if (!options.only_analyze && storage && filter_info && query.prewhere())
            throw Exception("PREWHERE is not supported if the table is filtered by row-level security expression", ErrorCodes::ILLEGAL_PREWHERE);

        /// Calculate structure of the result.
        result_header = getSampleBlockImpl();
    };

    analyze();

    bool need_analyze_again = false;
    if (analysis_result.prewhere_constant_filter_description.always_false || analysis_result.prewhere_constant_filter_description.always_true)
    {
        if (analysis_result.prewhere_constant_filter_description.always_true)
            query.setExpression(ASTSelectQuery::Expression::PREWHERE, {});
        else
            query.setExpression(ASTSelectQuery::Expression::PREWHERE, std::make_shared<ASTLiteral>(0u));
        need_analyze_again = true;
    }
    if (analysis_result.where_constant_filter_description.always_false || analysis_result.where_constant_filter_description.always_true)
    {
        if (analysis_result.where_constant_filter_description.always_true)
            query.setExpression(ASTSelectQuery::Expression::WHERE, {});
        else
            query.setExpression(ASTSelectQuery::Expression::WHERE, std::make_shared<ASTLiteral>(0u));
        need_analyze_again = true;
    }
    if (need_analyze_again)
        analyze();

    /// Blocks used in expression analysis contains size 1 const columns for constant folding and
    ///  null non-const columns to avoid useless memory allocations. However, a valid block sample
    ///  requires all columns to be of size 0, thus we need to sanitize the block here.
    sanitizeBlock(result_header);

    /// Remove limits for some tables in the `system` database.
    if (storage && (table_id->database_name == "system"))
    {
        String table_name = table_id->table_name;
        if ((table_name == "quotas") || (table_name == "quota_usage") || (table_name == "one"))
        {
            options.ignore_quota = true;
            options.ignore_limits = true;
        }
    }
}


void InterpreterSelectQuery::getDatabaseAndTableNames(const ASTSelectQuery & query, String & database_name, String & table_name, const Context & context)
{
    if (auto db_and_table = getDatabaseAndTable(query, 0))
    {
        table_name = db_and_table->table;
        database_name = db_and_table->database;

        /// If the database is not specified - use the current database.
        if (database_name.empty() && !context.tryGetTable("", table_name))
            database_name = context.getCurrentDatabase();
    }
    else /// If the table is not specified - use the table `system.one`.
    {
        database_name = "system";
        table_name = "one";
    }
}


Block InterpreterSelectQuery::getSampleBlock()
{
    return result_header;
}


BlockIO InterpreterSelectQuery::execute()
{
    Pipeline pipeline;
    BlockIO res;
    executeImpl(pipeline, input, res.pipeline);
    executeUnion(pipeline, getSampleBlock());

    res.in = pipeline.firstStream();
    res.pipeline.addInterpreterContext(context);
    res.pipeline.addStorageHolder(storage);
    return res;
}

BlockInputStreams InterpreterSelectQuery::executeWithMultipleStreams(QueryPipeline & parent_pipeline)
{
    ///FIXME pipeline must be alive until query is finished
    Pipeline pipeline;
    executeImpl(pipeline, input, parent_pipeline);
    unifyStreams(pipeline, getSampleBlock());
    parent_pipeline.addInterpreterContext(context);
    parent_pipeline.addStorageHolder(storage);
    return pipeline.streams;
}

QueryPipeline InterpreterSelectQuery::executeWithProcessors()
{
    QueryPipeline query_pipeline;
    query_pipeline.setMaxThreads(context->getSettingsRef().max_threads);
    executeImpl(query_pipeline, input, query_pipeline);
    query_pipeline.addInterpreterContext(context);
    query_pipeline.addStorageHolder(storage);
    return query_pipeline;
}


Block InterpreterSelectQuery::getSampleBlockImpl()
{
    auto & query = getSelectQuery();
    const Settings & settings = context->getSettingsRef();

    /// Do all AST changes here, because actions from analysis_result will be used later in readImpl.

    /// PREWHERE optimization.
    /// Turn off, if the table filter (row-level security) is applied.
<<<<<<< HEAD
    if (storage && !context->hasUserProperty(table_id.value(), "filter"))
=======
    if (storage && !context->getRowPolicy()->getCondition(storage->getDatabaseName(), storage->getTableName(), RowPolicy::SELECT_FILTER))
>>>>>>> b75771be
    {
        query_analyzer->makeSetsForIndex(query.where());
        query_analyzer->makeSetsForIndex(query.prewhere());

        auto optimize_prewhere = [&](auto & merge_tree)
        {
            SelectQueryInfo current_info;
            current_info.query = query_ptr;
            current_info.syntax_analyzer_result = syntax_analyzer_result;
            current_info.sets = query_analyzer->getPreparedSets();

            /// Try transferring some condition from WHERE to PREWHERE if enabled and viable
            if (settings.optimize_move_to_prewhere && query.where() && !query.prewhere() && !query.final())
                MergeTreeWhereOptimizer{current_info, *context, merge_tree,
                                        syntax_analyzer_result->requiredSourceColumns(), log};
        };

        if (const auto * merge_tree_data = dynamic_cast<const MergeTreeData *>(storage.get()))
            optimize_prewhere(*merge_tree_data);
    }

    if (storage && !options.only_analyze)
        from_stage = storage->getQueryProcessingStage(*context);

    analysis_result = analyzeExpressions(
            getSelectQuery(),
            *query_analyzer,
            from_stage,
            options.to_stage,
            *context,
            storage,
            options.only_analyze,
            filter_info,
            source_header
        );

    if (options.to_stage == QueryProcessingStage::Enum::FetchColumns)
    {
        auto header = source_header;

        if (analysis_result.prewhere_info)
        {
            analysis_result.prewhere_info->prewhere_actions->execute(header);
            header = materializeBlock(header);
            if (analysis_result.prewhere_info->remove_prewhere_column)
                header.erase(analysis_result.prewhere_info->prewhere_column_name);
        }
        return header;
    }

    if (options.to_stage == QueryProcessingStage::Enum::WithMergeableState)
    {
        if (!analysis_result.need_aggregate)
            return analysis_result.before_order_and_select->getSampleBlock();

        auto header = analysis_result.before_aggregation->getSampleBlock();

        Names key_names;
        AggregateDescriptions aggregates;
        query_analyzer->getAggregateInfo(key_names, aggregates);

        Block res;

        for (auto & key : key_names)
            res.insert({nullptr, header.getByName(key).type, key});

        for (auto & aggregate : aggregates)
        {
            size_t arguments_size = aggregate.argument_names.size();
            DataTypes argument_types(arguments_size);
            for (size_t j = 0; j < arguments_size; ++j)
                argument_types[j] = header.getByName(aggregate.argument_names[j]).type;

            DataTypePtr type = std::make_shared<DataTypeAggregateFunction>(aggregate.function, argument_types, aggregate.parameters);

            res.insert({nullptr, type, aggregate.column_name});
        }

        return res;
    }

    return analysis_result.final_projection->getSampleBlock();
}

/// Check if there is an ignore function. It's used for disabling constant folding in query
///  predicates because some performance tests use ignore function as a non-optimize guard.
static bool hasIgnore(const ExpressionActions & actions)
{
    for (auto & action : actions.getActions())
    {
        if (action.type == action.APPLY_FUNCTION && action.function_base)
        {
            auto name = action.function_base->getName();
            if (name == "ignore")
                return true;
        }
    }
    return false;
}

InterpreterSelectQuery::AnalysisResult
InterpreterSelectQuery::analyzeExpressions(
    const ASTSelectQuery & query,
    SelectQueryExpressionAnalyzer & query_analyzer,
    QueryProcessingStage::Enum from_stage,
    QueryProcessingStage::Enum to_stage,
    const Context & context,
    const StoragePtr & storage,
    bool only_types,
    const FilterInfoPtr & filter_info,
    const Block & source_header)
{
    AnalysisResult res;

    /// Do I need to perform the first part of the pipeline - running on remote servers during distributed processing.
    res.first_stage = from_stage < QueryProcessingStage::WithMergeableState
        && to_stage >= QueryProcessingStage::WithMergeableState;
    /// Do I need to execute the second part of the pipeline - running on the initiating server during distributed processing.
    res.second_stage = from_stage <= QueryProcessingStage::WithMergeableState
        && to_stage > QueryProcessingStage::WithMergeableState;

    /** First we compose a chain of actions and remember the necessary steps from it.
        *  Regardless of from_stage and to_stage, we will compose a complete sequence of actions to perform optimization and
        *  throw out unnecessary columns based on the entire query. In unnecessary parts of the query, we will not execute subqueries.
        */

    bool has_filter = false;
    bool has_prewhere = false;
    bool has_where = false;
    size_t where_step_num;

    auto finalizeChain = [&](ExpressionActionsChain & chain)
    {
        chain.finalize();

        if (has_prewhere)
        {
            const ExpressionActionsChain::Step & step = chain.steps.at(0);
            res.prewhere_info->remove_prewhere_column = step.can_remove_required_output.at(0);

            Names columns_to_remove;
            for (size_t i = 1; i < step.required_output.size(); ++i)
            {
                if (step.can_remove_required_output[i])
                    columns_to_remove.push_back(step.required_output[i]);
            }

            if (!columns_to_remove.empty())
            {
                auto columns = res.prewhere_info->prewhere_actions->getSampleBlock().getNamesAndTypesList();
                ExpressionActionsPtr actions = std::make_shared<ExpressionActions>(columns, context);
                for (const auto & column : columns_to_remove)
                    actions->add(ExpressionAction::removeColumn(column));

                res.prewhere_info->remove_columns_actions = std::move(actions);
            }

            res.columns_to_remove_after_prewhere = std::move(columns_to_remove);
        }
        else if (has_filter)
        {
            /// Can't have prewhere and filter set simultaneously
            res.filter_info->do_remove_column = chain.steps.at(0).can_remove_required_output.at(0);
        }
        if (has_where)
            res.remove_where_filter = chain.steps.at(where_step_num).can_remove_required_output.at(0);

        has_filter = has_prewhere = has_where = false;

        chain.clear();
    };

    {
        ExpressionActionsChain chain(context);
        Names additional_required_columns_after_prewhere;

        if (storage && (query.sample_size() || context.getSettingsRef().parallel_replicas_count > 1))
        {
            Names columns_for_sampling = storage->getColumnsRequiredForSampling();
            additional_required_columns_after_prewhere.insert(additional_required_columns_after_prewhere.end(),
                columns_for_sampling.begin(), columns_for_sampling.end());
        }

        if (storage && query.final())
        {
            Names columns_for_final = storage->getColumnsRequiredForFinal();
            additional_required_columns_after_prewhere.insert(additional_required_columns_after_prewhere.end(),
                columns_for_final.begin(), columns_for_final.end());
        }

        if (storage && filter_info)
        {
            has_filter = true;
            res.filter_info = filter_info;
            query_analyzer.appendPreliminaryFilter(chain, filter_info->actions, filter_info->column_name);
        }

        if (query_analyzer.appendPrewhere(chain, !res.first_stage, additional_required_columns_after_prewhere))
        {
            has_prewhere = true;

            res.prewhere_info = std::make_shared<PrewhereInfo>(
                    chain.steps.front().actions, query.prewhere()->getColumnName());

            if (!hasIgnore(*res.prewhere_info->prewhere_actions))
            {
                Block before_prewhere_sample = source_header;
                sanitizeBlock(before_prewhere_sample);
                res.prewhere_info->prewhere_actions->execute(before_prewhere_sample);
                auto & column_elem = before_prewhere_sample.getByName(query.prewhere()->getColumnName());
                /// If the filter column is a constant, record it.
                if (column_elem.column)
                    res.prewhere_constant_filter_description = ConstantFilterDescription(*column_elem.column);
            }
            chain.addStep();
        }

        res.need_aggregate = query_analyzer.hasAggregation();

        query_analyzer.appendArrayJoin(chain, only_types || !res.first_stage);

        if (query_analyzer.appendJoin(chain, only_types || !res.first_stage))
        {
            res.before_join = chain.getLastActions();
            if (!res.hasJoin())
                throw Exception("No expected JOIN", ErrorCodes::LOGICAL_ERROR);
            chain.addStep();
        }

        if (query_analyzer.appendWhere(chain, only_types || !res.first_stage))
        {
            where_step_num = chain.steps.size() - 1;
            has_where = res.has_where = true;
            res.before_where = chain.getLastActions();
            if (!hasIgnore(*res.before_where))
            {
                Block before_where_sample;
                if (chain.steps.size() > 1)
                    before_where_sample = chain.steps[chain.steps.size() - 2].actions->getSampleBlock();
                else
                    before_where_sample = source_header;
                sanitizeBlock(before_where_sample);
                res.before_where->execute(before_where_sample);
                auto & column_elem = before_where_sample.getByName(query.where()->getColumnName());
                /// If the filter column is a constant, record it.
                if (column_elem.column)
                    res.where_constant_filter_description = ConstantFilterDescription(*column_elem.column);
            }
            chain.addStep();
        }

        if (res.need_aggregate)
        {
            query_analyzer.appendGroupBy(chain, only_types || !res.first_stage);
            query_analyzer.appendAggregateFunctionsArguments(chain, only_types || !res.first_stage);
            res.before_aggregation = chain.getLastActions();

            finalizeChain(chain);

            if (query_analyzer.appendHaving(chain, only_types || !res.second_stage))
            {
                res.has_having = true;
                res.before_having = chain.getLastActions();
                chain.addStep();
            }
        }

        bool has_stream_with_non_joned_rows = (res.before_join && res.before_join->getTableJoinAlgo()->hasStreamWithNonJoinedRows());
        res.optimize_read_in_order =
            context.getSettingsRef().optimize_read_in_order
            && storage && query.orderBy()
            && !query_analyzer.hasAggregation()
            && !query.final()
            && !has_stream_with_non_joned_rows;

        /// If there is aggregation, we execute expressions in SELECT and ORDER BY on the initiating server, otherwise on the source servers.
        query_analyzer.appendSelect(chain, only_types || (res.need_aggregate ? !res.second_stage : !res.first_stage));
        res.selected_columns = chain.getLastStep().required_output;
        res.has_order_by = query_analyzer.appendOrderBy(chain, only_types || (res.need_aggregate ? !res.second_stage : !res.first_stage), res.optimize_read_in_order);
        res.before_order_and_select = chain.getLastActions();
        chain.addStep();

        if (query_analyzer.appendLimitBy(chain, only_types || !res.second_stage))
        {
            res.has_limit_by = true;
            res.before_limit_by = chain.getLastActions();
            chain.addStep();
        }

        query_analyzer.appendProjectResult(chain);
        res.final_projection = chain.getLastActions();

        finalizeChain(chain);
    }

    /// Before executing WHERE and HAVING, remove the extra columns from the block (mostly the aggregation keys).
    if (res.filter_info)
        res.filter_info->actions->prependProjectInput();
    if (res.has_where)
        res.before_where->prependProjectInput();
    if (res.has_having)
        res.before_having->prependProjectInput();

    res.subqueries_for_sets = query_analyzer.getSubqueriesForSets();

    /// Check that PREWHERE doesn't contain unusual actions. Unusual actions are that can change number of rows.
    if (res.prewhere_info)
    {
        auto check_actions = [](const ExpressionActionsPtr & actions)
        {
            if (actions)
                for (const auto & action : actions->getActions())
                    if (action.type == ExpressionAction::Type::JOIN || action.type == ExpressionAction::Type::ARRAY_JOIN)
                        throw Exception("PREWHERE cannot contain ARRAY JOIN or JOIN action", ErrorCodes::ILLEGAL_PREWHERE);
        };

        check_actions(res.prewhere_info->prewhere_actions);
        check_actions(res.prewhere_info->alias_actions);
        check_actions(res.prewhere_info->remove_columns_actions);
    }

    return res;
}

static Field getWithFillFieldValue(const ASTPtr & node, const Context & context)
{
    const auto & [field, type] = evaluateConstantExpression(node, context);

    if (!isColumnedAsNumber(type))
        throw Exception("Illegal type " + type->getName() + " of WITH FILL expression, must be numeric type", ErrorCodes::INVALID_WITH_FILL_EXPRESSION);

    return field;
}

static FillColumnDescription getWithFillDescription(const ASTOrderByElement & order_by_elem, const Context & context)
{
    FillColumnDescription descr;
    if (order_by_elem.fill_from)
        descr.fill_from = getWithFillFieldValue(order_by_elem.fill_from, context);
    if (order_by_elem.fill_to)
        descr.fill_to = getWithFillFieldValue(order_by_elem.fill_to, context);
    if (order_by_elem.fill_step)
        descr.fill_step = getWithFillFieldValue(order_by_elem.fill_step, context);
    else
        descr.fill_step = order_by_elem.direction;

    if (applyVisitor(FieldVisitorAccurateEquals(), descr.fill_step, Field{0}))
        throw Exception("WITH FILL STEP value cannot be zero", ErrorCodes::INVALID_WITH_FILL_EXPRESSION);

    if (order_by_elem.direction == 1)
    {
        if (applyVisitor(FieldVisitorAccurateLess(), descr.fill_step, Field{0}))
            throw Exception("WITH FILL STEP value cannot be negative for sorting in ascending direction",
                ErrorCodes::INVALID_WITH_FILL_EXPRESSION);

        if (!descr.fill_from.isNull() && !descr.fill_to.isNull() &&
            applyVisitor(FieldVisitorAccurateLess(), descr.fill_to, descr.fill_from))
        {
            throw Exception("WITH FILL TO value cannot be less than FROM value for sorting in ascending direction",
                ErrorCodes::INVALID_WITH_FILL_EXPRESSION);
        }
    }
    else
    {
        if (applyVisitor(FieldVisitorAccurateLess(), Field{0}, descr.fill_step))
            throw Exception("WITH FILL STEP value cannot be positive for sorting in descending direction",
                ErrorCodes::INVALID_WITH_FILL_EXPRESSION);

        if (!descr.fill_from.isNull() && !descr.fill_to.isNull() &&
            applyVisitor(FieldVisitorAccurateLess(), descr.fill_from, descr.fill_to))
        {
            throw Exception("WITH FILL FROM value cannot be less than TO value for sorting in descending direction",
                ErrorCodes::INVALID_WITH_FILL_EXPRESSION);
        }
    }

    return descr;
}

static SortDescription getSortDescription(const ASTSelectQuery & query, const Context & context)
{
    SortDescription order_descr;
    order_descr.reserve(query.orderBy()->children.size());
    for (const auto & elem : query.orderBy()->children)
    {
        String name = elem->children.front()->getColumnName();
        const auto & order_by_elem = elem->as<ASTOrderByElement &>();

        std::shared_ptr<Collator> collator;
        if (order_by_elem.collation)
            collator = std::make_shared<Collator>(order_by_elem.collation->as<ASTLiteral &>().value.get<String>());

        if (order_by_elem.with_fill)
        {
            FillColumnDescription fill_desc = getWithFillDescription(order_by_elem, context);
            order_descr.emplace_back(name, order_by_elem.direction,
                order_by_elem.nulls_direction, collator, true, fill_desc);
        }
        else
            order_descr.emplace_back(name, order_by_elem.direction, order_by_elem.nulls_direction, collator);
    }

    return order_descr;
}

static UInt64 getLimitUIntValue(const ASTPtr & node, const Context & context)
{
    const auto & [field, type] = evaluateConstantExpression(node, context);

    if (!isNativeNumber(type))
        throw Exception("Illegal type " + type->getName() + " of LIMIT expression, must be numeric type", ErrorCodes::INVALID_LIMIT_EXPRESSION);

    Field converted = convertFieldToType(field, DataTypeUInt64());
    if (converted.isNull())
        throw Exception("The value " + applyVisitor(FieldVisitorToString(), field) + " of LIMIT expression is not representable as UInt64", ErrorCodes::INVALID_LIMIT_EXPRESSION);

    return converted.safeGet<UInt64>();
}


static std::pair<UInt64, UInt64> getLimitLengthAndOffset(const ASTSelectQuery & query, const Context & context)
{
    UInt64 length = 0;
    UInt64 offset = 0;

    if (query.limitLength())
    {
        length = getLimitUIntValue(query.limitLength(), context);
        if (query.limitOffset() && length)
            offset = getLimitUIntValue(query.limitOffset(), context);
    }

    return {length, offset};
}


static UInt64 getLimitForSorting(const ASTSelectQuery & query, const Context & context)
{
    /// Partial sort can be done if there is LIMIT but no DISTINCT or LIMIT BY.
    if (!query.distinct && !query.limitBy() && !query.limit_with_ties)
    {
        auto [limit_length, limit_offset] = getLimitLengthAndOffset(query, context);
        return limit_length + limit_offset;
    }
    return 0;
}


template <typename TPipeline>
void InterpreterSelectQuery::executeImpl(TPipeline & pipeline, const BlockInputStreamPtr & prepared_input, QueryPipeline & save_context_and_storage)
{
    /** Streams of data. When the query is executed in parallel, we have several data streams.
     *  If there is no GROUP BY, then perform all operations before ORDER BY and LIMIT in parallel, then
     *  if there is an ORDER BY, then glue the streams using UnionBlockInputStream, and then MergeSortingBlockInputStream,
     *  if not, then glue it using UnionBlockInputStream,
     *  then apply LIMIT.
     *  If there is GROUP BY, then we will perform all operations up to GROUP BY, inclusive, in parallel;
     *  a parallel GROUP BY will glue streams into one,
     *  then perform the remaining operations with one resulting stream.
     */

    constexpr bool pipeline_with_processors = std::is_same<TPipeline, QueryPipeline>::value;

    /// Now we will compose block streams that perform the necessary actions.
    auto & query = getSelectQuery();
    const Settings & settings = context->getSettingsRef();
    auto & expressions = analysis_result;

    if (options.only_analyze)
    {
        if constexpr (pipeline_with_processors)
            pipeline.init(Pipe(std::make_shared<NullSource>(source_header)));
        else
            pipeline.streams.emplace_back(std::make_shared<NullBlockInputStream>(source_header));

        if (expressions.prewhere_info)
        {
            if constexpr (pipeline_with_processors)
                pipeline.addSimpleTransform([&](const Block & header)
                {
                    return std::make_shared<FilterTransform>(
                            header,
                            expressions.prewhere_info->prewhere_actions,
                            expressions.prewhere_info->prewhere_column_name,
                            expressions.prewhere_info->remove_prewhere_column);
                });
            else
                pipeline.streams.back() = std::make_shared<FilterBlockInputStream>(
                    pipeline.streams.back(), expressions.prewhere_info->prewhere_actions,
                    expressions.prewhere_info->prewhere_column_name, expressions.prewhere_info->remove_prewhere_column);

            // To remove additional columns in dry run
            // For example, sample column which can be removed in this stage
            if (expressions.prewhere_info->remove_columns_actions)
            {
                if constexpr (pipeline_with_processors)
                {
                    pipeline.addSimpleTransform([&](const Block & header)
                    {
                        return std::make_shared<ExpressionTransform>(header, expressions.prewhere_info->remove_columns_actions);
                    });
                }
                else
                    pipeline.streams.back() = std::make_shared<ExpressionBlockInputStream>(pipeline.streams.back(), expressions.prewhere_info->remove_columns_actions);
            }
        }
    }
    else
    {
        if (prepared_input)
        {
            if constexpr (pipeline_with_processors)
                pipeline.init(Pipe(std::make_shared<SourceFromInputStream>(prepared_input)));
            else
                pipeline.streams.push_back(prepared_input);
        }

        if (from_stage == QueryProcessingStage::WithMergeableState &&
            options.to_stage == QueryProcessingStage::WithMergeableState)
            throw Exception("Distributed on Distributed is not supported", ErrorCodes::NOT_IMPLEMENTED);

        if (storage && expressions.filter_info && expressions.prewhere_info)
            throw Exception("PREWHERE is not supported if the table is filtered by row-level security expression", ErrorCodes::ILLEGAL_PREWHERE);

        /** Read the data from Storage. from_stage - to what stage the request was completed in Storage. */
        executeFetchColumns(from_stage, pipeline, expressions.prewhere_info, expressions.columns_to_remove_after_prewhere, save_context_and_storage);

        LOG_TRACE(log, QueryProcessingStage::toString(from_stage) << " -> " << QueryProcessingStage::toString(options.to_stage));
    }

    if (options.to_stage > QueryProcessingStage::FetchColumns)
    {
        /// Do I need to aggregate in a separate row rows that have not passed max_rows_to_group_by.
        bool aggregate_overflow_row =
            expressions.need_aggregate &&
            query.group_by_with_totals &&
            settings.max_rows_to_group_by &&
            settings.group_by_overflow_mode == OverflowMode::ANY &&
            settings.totals_mode != TotalsMode::AFTER_HAVING_EXCLUSIVE;

        /// Do I need to immediately finalize the aggregate functions after the aggregation?
        bool aggregate_final =
            expressions.need_aggregate &&
            options.to_stage > QueryProcessingStage::WithMergeableState &&
            !query.group_by_with_totals && !query.group_by_with_rollup && !query.group_by_with_cube;

        if (expressions.first_stage)
        {
            if (expressions.filter_info)
            {
                if constexpr (pipeline_with_processors)
                {
                    pipeline.addSimpleTransform([&](const Block & block, QueryPipeline::StreamType stream_type) -> ProcessorPtr
                    {
                        if (stream_type == QueryPipeline::StreamType::Totals)
                            return nullptr;

                        return std::make_shared<FilterTransform>(
                            block,
                            expressions.filter_info->actions,
                            expressions.filter_info->column_name,
                            expressions.filter_info->do_remove_column);
                    });
                }
                else
                {
                    pipeline.transform([&](auto & stream)
                    {
                        stream = std::make_shared<FilterBlockInputStream>(
                            stream,
                            expressions.filter_info->actions,
                            expressions.filter_info->column_name,
                            expressions.filter_info->do_remove_column);
                    });
                }
            }

            if (expressions.hasJoin())
            {
                Block header_before_join;

                if constexpr (pipeline_with_processors)
                {
                    header_before_join = pipeline.getHeader();

                    /// In case joined subquery has totals, and we don't, add default chunk to totals.
                    bool default_totals = false;
                    if (!pipeline.hasTotals())
                    {
                        pipeline.addDefaultTotals();
                        default_totals = true;
                    }

                    pipeline.addSimpleTransform([&](const Block & header, QueryPipeline::StreamType type)
                    {
                        bool on_totals = type == QueryPipeline::StreamType::Totals;
                        return std::make_shared<ExpressionTransform>(header, expressions.before_join, on_totals, default_totals);
                    });
                }
                else
                {
                    header_before_join = pipeline.firstStream()->getHeader();
                    /// Applies to all sources except stream_with_non_joined_data.
                    for (auto & stream : pipeline.streams)
                        stream = std::make_shared<ExpressionBlockInputStream>(stream, expressions.before_join);

                    if (isMergeJoin(expressions.before_join->getTableJoinAlgo()) && settings.partial_merge_join_optimizations)
                    {
                        if (size_t rows_in_block = settings.partial_merge_join_rows_in_left_blocks)
                            for (auto & stream : pipeline.streams)
                                stream = std::make_shared<SquashingBlockInputStream>(stream, rows_in_block, 0, true);
                    }
                }

                if (JoinPtr join = expressions.before_join->getTableJoinAlgo())
                {
                    Block join_result_sample = ExpressionBlockInputStream(
                        std::make_shared<OneBlockInputStream>(header_before_join), expressions.before_join).getHeader();

                    if (auto stream = join->createStreamWithNonJoinedRows(join_result_sample, settings.max_block_size))
                    {
                        if constexpr (pipeline_with_processors)
                        {
                            auto source = std::make_shared<SourceFromInputStream>(std::move(stream));
                            pipeline.addDelayedStream(source);
                        }
                        else
                            pipeline.stream_with_non_joined_data = std::move(stream);
                    }
                }
            }

            if (expressions.has_where)
                executeWhere(pipeline, expressions.before_where, expressions.remove_where_filter);

            if (expressions.need_aggregate)
                executeAggregation(pipeline, expressions.before_aggregation, aggregate_overflow_row, aggregate_final);
            else
            {
                executeExpression(pipeline, expressions.before_order_and_select);
                executeDistinct(pipeline, true, expressions.selected_columns);
            }

            /** For distributed query processing,
              *  if no GROUP, HAVING set,
              *  but there is an ORDER or LIMIT,
              *  then we will perform the preliminary sorting and LIMIT on the remote server.
              */
            if (!expressions.second_stage && !expressions.need_aggregate && !expressions.has_having)
            {
                if (expressions.has_order_by)
                    executeOrder(pipeline, query_info.input_sorting_info);

                if (expressions.has_order_by && query.limitLength())
                    executeDistinct(pipeline, false, expressions.selected_columns);

                if (expressions.has_limit_by)
                {
                    executeExpression(pipeline, expressions.before_limit_by);
                    executeLimitBy(pipeline);
                }

                if (query.limitLength())
                    executePreLimit(pipeline);
            }

            // If there is no global subqueries, we can run subqueries only when receive them on server.
            if (!query_analyzer->hasGlobalSubqueries() && !expressions.subqueries_for_sets.empty())
                executeSubqueriesInSetsAndJoins(pipeline, expressions.subqueries_for_sets);
        }

        if (expressions.second_stage)
        {
            bool need_second_distinct_pass = false;
            bool need_merge_streams = false;

            if (expressions.need_aggregate)
            {
                /// If you need to combine aggregated results from multiple servers
                if (!expressions.first_stage)
                    executeMergeAggregated(pipeline, aggregate_overflow_row, aggregate_final);

                if (!aggregate_final)
                {
                    if (query.group_by_with_totals)
                    {
                        bool final = !query.group_by_with_rollup && !query.group_by_with_cube;
                        executeTotalsAndHaving(pipeline, expressions.has_having, expressions.before_having, aggregate_overflow_row, final);
                    }

                    if (query.group_by_with_rollup)
                        executeRollupOrCube(pipeline, Modificator::ROLLUP);
                    else if (query.group_by_with_cube)
                        executeRollupOrCube(pipeline, Modificator::CUBE);

                    if ((query.group_by_with_rollup || query.group_by_with_cube) && expressions.has_having)
                    {
                        if (query.group_by_with_totals)
                            throw Exception("WITH TOTALS and WITH ROLLUP or CUBE are not supported together in presence of HAVING", ErrorCodes::NOT_IMPLEMENTED);
                        executeHaving(pipeline, expressions.before_having);
                    }
                }
                else if (expressions.has_having)
                    executeHaving(pipeline, expressions.before_having);

                executeExpression(pipeline, expressions.before_order_and_select);
                executeDistinct(pipeline, true, expressions.selected_columns);

            }
            else if (query.group_by_with_totals || query.group_by_with_rollup || query.group_by_with_cube)
                throw Exception("WITH TOTALS, ROLLUP or CUBE are not supported without aggregation", ErrorCodes::LOGICAL_ERROR);

            need_second_distinct_pass = query.distinct && pipeline.hasMixedStreams();

            if (expressions.has_order_by)
            {
                /** If there is an ORDER BY for distributed query processing,
                  *  but there is no aggregation, then on the remote servers ORDER BY was made
                  *  - therefore, we merge the sorted streams from remote servers.
                  */

                if (!expressions.first_stage && !expressions.need_aggregate && !(query.group_by_with_totals && !aggregate_final))
                    executeMergeSorted(pipeline);
                else    /// Otherwise, just sort.
                    executeOrder(pipeline, query_info.input_sorting_info);
            }

            /** Optimization - if there are several sources and there is LIMIT, then first apply the preliminary LIMIT,
              * limiting the number of rows in each up to `offset + limit`.
              */
            if (query.limitLength() && !query.limit_with_ties && pipeline.hasMoreThanOneStream() && !query.distinct && !expressions.has_limit_by && !settings.extremes)
            {
                executePreLimit(pipeline);
            }

            if (need_second_distinct_pass
                || query.limitLength()
                || query.limitBy()
                || pipeline.hasDelayedStream())
            {
                need_merge_streams = true;
            }

            if (need_merge_streams)
            {
                if constexpr (pipeline_with_processors)
                    pipeline.resize(1);
                else
                    executeUnion(pipeline, {});
            }

            /** If there was more than one stream,
              * then DISTINCT needs to be performed once again after merging all streams.
              */
            if (need_second_distinct_pass)
                executeDistinct(pipeline, false, expressions.selected_columns);

            if (expressions.has_limit_by)
            {
                executeExpression(pipeline, expressions.before_limit_by);
                executeLimitBy(pipeline);
            }

            executeWithFill(pipeline);

            /** We must do projection after DISTINCT because projection may remove some columns.
              */
            executeProjection(pipeline, expressions.final_projection);

            /** Extremes are calculated before LIMIT, but after LIMIT BY. This is Ok.
              */
            executeExtremes(pipeline);

            executeLimit(pipeline);
        }
    }

    if (query_analyzer->hasGlobalSubqueries() && !expressions.subqueries_for_sets.empty())
        executeSubqueriesInSetsAndJoins(pipeline, expressions.subqueries_for_sets);
}

template <typename TPipeline>
void InterpreterSelectQuery::executeFetchColumns(
        QueryProcessingStage::Enum processing_stage, TPipeline & pipeline,
        const PrewhereInfoPtr & prewhere_info, const Names & columns_to_remove_after_prewhere,
        QueryPipeline & save_context_and_storage)
{
    constexpr bool pipeline_with_processors = std::is_same<TPipeline, QueryPipeline>::value;

    auto & query = getSelectQuery();
    const Settings & settings = context->getSettingsRef();

    /// Optimization for trivial query like SELECT count() FROM table.
    auto check_trivial_count_query = [&]() -> std::optional<AggregateDescription>
    {
        if (!settings.optimize_trivial_count_query || !syntax_analyzer_result->maybe_optimize_trivial_count || !storage
            || query.sample_size() || query.sample_offset() || query.final() || query.prewhere() || query.where()
            || !query_analyzer->hasAggregation() || processing_stage != QueryProcessingStage::FetchColumns)
            return {};

        Names key_names;
        AggregateDescriptions aggregates;
        query_analyzer->getAggregateInfo(key_names, aggregates);

        if (aggregates.size() != 1)
            return {};

        const AggregateDescription & desc = aggregates[0];
        if (typeid_cast<AggregateFunctionCount *>(desc.function.get()))
            return desc;

        return {};
    };

    if (auto desc = check_trivial_count_query())
    {
        auto func = desc->function;
        std::optional<UInt64> num_rows = storage->totalRows();
        if (num_rows)
        {
            AggregateFunctionCount & agg_count = static_cast<AggregateFunctionCount &>(*func);

            /// We will process it up to "WithMergeableState".
            std::vector<char> state(agg_count.sizeOfData());
            AggregateDataPtr place = state.data();

            agg_count.create(place);
            SCOPE_EXIT(agg_count.destroy(place));

            agg_count.set(place, *num_rows);

            auto column = ColumnAggregateFunction::create(func);
            column->insertFrom(place);

            auto header = analysis_result.before_aggregation->getSampleBlock();
            size_t arguments_size = desc->argument_names.size();
            DataTypes argument_types(arguments_size);
            for (size_t j = 0; j < arguments_size; ++j)
                argument_types[j] = header.getByName(desc->argument_names[j]).type;

            Block block_with_count{
                {std::move(column), std::make_shared<DataTypeAggregateFunction>(func, argument_types, desc->parameters), desc->column_name}};

            auto istream = std::make_shared<OneBlockInputStream>(block_with_count);
            if constexpr (pipeline_with_processors)
                pipeline.init(Pipe(std::make_shared<SourceFromInputStream>(istream)));
            else
                pipeline.streams.emplace_back(istream);
            from_stage = QueryProcessingStage::WithMergeableState;
            analysis_result.first_stage = false;
            return;
        }
    }

    /// Actions to calculate ALIAS if required.
    ExpressionActionsPtr alias_actions;

    if (storage)
    {
        /// Append columns from the table filter to required
<<<<<<< HEAD
        if (context->hasUserProperty(table_id.value(), "filter"))
        {
            auto initial_required_columns = required_columns;
            ExpressionActionsPtr actions;
            generateFilterActions(actions, initial_required_columns);
=======
        auto row_policy_filter = context->getRowPolicy()->getCondition(storage->getDatabaseName(), storage->getTableName(), RowPolicy::SELECT_FILTER);
        if (row_policy_filter)
        {
            auto initial_required_columns = required_columns;
            ExpressionActionsPtr actions;
            generateFilterActions(actions, *context, storage, row_policy_filter, initial_required_columns);
>>>>>>> b75771be
            auto required_columns_from_filter = actions->getRequiredColumns();

            for (const auto & column : required_columns_from_filter)
            {
                if (required_columns.end() == std::find(required_columns.begin(), required_columns.end(), column))
                    required_columns.push_back(column);
            }
        }

        /// Detect, if ALIAS columns are required for query execution
        auto alias_columns_required = false;
        const ColumnsDescription & storage_columns = storage->getColumns();
        for (const auto & column_name : required_columns)
        {
            auto column_default = storage_columns.getDefault(column_name);
            if (column_default && column_default->kind == ColumnDefaultKind::Alias)
            {
                alias_columns_required = true;
                break;
            }
        }

        /// There are multiple sources of required columns:
        ///  - raw required columns,
        ///  - columns deduced from ALIAS columns,
        ///  - raw required columns from PREWHERE,
        ///  - columns deduced from ALIAS columns from PREWHERE.
        /// PREWHERE is a special case, since we need to resolve it and pass directly to `IStorage::read()`
        /// before any other executions.
        if (alias_columns_required)
        {
            NameSet required_columns_from_prewhere; /// Set of all (including ALIAS) required columns for PREWHERE
            NameSet required_aliases_from_prewhere; /// Set of ALIAS required columns for PREWHERE

            if (prewhere_info)
            {
                /// Get some columns directly from PREWHERE expression actions
                auto prewhere_required_columns = prewhere_info->prewhere_actions->getRequiredColumns();
                required_columns_from_prewhere.insert(prewhere_required_columns.begin(), prewhere_required_columns.end());
            }

            /// Expression, that contains all raw required columns
            ASTPtr required_columns_all_expr = std::make_shared<ASTExpressionList>();

            /// Expression, that contains raw required columns for PREWHERE
            ASTPtr required_columns_from_prewhere_expr = std::make_shared<ASTExpressionList>();

            /// Sort out already known required columns between expressions,
            /// also populate `required_aliases_from_prewhere`.
            for (const auto & column : required_columns)
            {
                ASTPtr column_expr;
                const auto column_default = storage_columns.getDefault(column);
                bool is_alias = column_default && column_default->kind == ColumnDefaultKind::Alias;
                if (is_alias)
                    column_expr = setAlias(column_default->expression->clone(), column);
                else
                    column_expr = std::make_shared<ASTIdentifier>(column);

                if (required_columns_from_prewhere.count(column))
                {
                    required_columns_from_prewhere_expr->children.emplace_back(std::move(column_expr));

                    if (is_alias)
                        required_aliases_from_prewhere.insert(column);
                }
                else
                    required_columns_all_expr->children.emplace_back(std::move(column_expr));
            }

            /// Columns, which we will get after prewhere and filter executions.
            NamesAndTypesList required_columns_after_prewhere;
            NameSet required_columns_after_prewhere_set;

            /// Collect required columns from prewhere expression actions.
            if (prewhere_info)
            {
                NameSet columns_to_remove(columns_to_remove_after_prewhere.begin(), columns_to_remove_after_prewhere.end());
                Block prewhere_actions_result = prewhere_info->prewhere_actions->getSampleBlock();

                /// Populate required columns with the columns, added by PREWHERE actions and not removed afterwards.
                /// XXX: looks hacky that we already know which columns after PREWHERE we won't need for sure.
                for (const auto & column : prewhere_actions_result)
                {
                    if (prewhere_info->remove_prewhere_column && column.name == prewhere_info->prewhere_column_name)
                        continue;

                    if (columns_to_remove.count(column.name))
                        continue;

                    required_columns_all_expr->children.emplace_back(std::make_shared<ASTIdentifier>(column.name));
                    required_columns_after_prewhere.emplace_back(column.name, column.type);
                }

                required_columns_after_prewhere_set
                    = ext::map<NameSet>(required_columns_after_prewhere, [](const auto & it) { return it.name; });
            }

            auto syntax_result = SyntaxAnalyzer(*context).analyze(required_columns_all_expr, required_columns_after_prewhere, {}, storage);
            alias_actions = ExpressionAnalyzer(required_columns_all_expr, syntax_result, *context).getActions(true);

            /// The set of required columns could be added as a result of adding an action to calculate ALIAS.
            required_columns = alias_actions->getRequiredColumns();

            /// Do not remove prewhere filter if it is a column which is used as alias.
            if (prewhere_info && prewhere_info->remove_prewhere_column)
                if (required_columns.end()
                    != std::find(required_columns.begin(), required_columns.end(), prewhere_info->prewhere_column_name))
                    prewhere_info->remove_prewhere_column = false;

            /// Remove columns which will be added by prewhere.
            required_columns.erase(std::remove_if(required_columns.begin(), required_columns.end(), [&](const String & name)
            {
                return !!required_columns_after_prewhere_set.count(name);
            }), required_columns.end());

            if (prewhere_info)
            {
                /// Don't remove columns which are needed to be aliased.
                auto new_actions = std::make_shared<ExpressionActions>(prewhere_info->prewhere_actions->getRequiredColumnsWithTypes(), *context);
                for (const auto & action : prewhere_info->prewhere_actions->getActions())
                {
                    if (action.type != ExpressionAction::REMOVE_COLUMN
                        || required_columns.end() == std::find(required_columns.begin(), required_columns.end(), action.source_name))
                        new_actions->add(action);
                }
                prewhere_info->prewhere_actions = std::move(new_actions);

                auto analyzed_result
                    = SyntaxAnalyzer(*context).analyze(required_columns_from_prewhere_expr, storage->getColumns().getAllPhysical());
                prewhere_info->alias_actions
                    = ExpressionAnalyzer(required_columns_from_prewhere_expr, analyzed_result, *context).getActions(true, false);

                /// Add (physical?) columns required by alias actions.
                auto required_columns_from_alias = prewhere_info->alias_actions->getRequiredColumns();
                Block prewhere_actions_result = prewhere_info->prewhere_actions->getSampleBlock();
                for (auto & column : required_columns_from_alias)
                    if (!prewhere_actions_result.has(column))
                        if (required_columns.end() == std::find(required_columns.begin(), required_columns.end(), column))
                            required_columns.push_back(column);

                /// Add physical columns required by prewhere actions.
                for (const auto & column : required_columns_from_prewhere)
                    if (required_aliases_from_prewhere.count(column) == 0)
                        if (required_columns.end() == std::find(required_columns.begin(), required_columns.end(), column))
                            required_columns.push_back(column);
            }
        }
    }

    /// Limitation on the number of columns to read.
    /// It's not applied in 'only_analyze' mode, because the query could be analyzed without removal of unnecessary columns.
    if (!options.only_analyze && settings.max_columns_to_read && required_columns.size() > settings.max_columns_to_read)
        throw Exception("Limit for number of columns to read exceeded. "
            "Requested: " + toString(required_columns.size())
            + ", maximum: " + settings.max_columns_to_read.toString(),
            ErrorCodes::TOO_MANY_COLUMNS);

    /** With distributed query processing, almost no computations are done in the threads,
     *  but wait and receive data from remote servers.
     *  If we have 20 remote servers, and max_threads = 8, then it would not be very good
     *  connect and ask only 8 servers at a time.
     *  To simultaneously query more remote servers,
     *  instead of max_threads, max_distributed_connections is used.
     */
    bool is_remote = false;
    if (storage && storage->isRemote())
    {
        is_remote = true;
        max_streams = settings.max_distributed_connections;
    }

    UInt64 max_block_size = settings.max_block_size;

    auto [limit_length, limit_offset] = getLimitLengthAndOffset(query, *context);

    /** Optimization - if not specified DISTINCT, WHERE, GROUP, HAVING, ORDER, LIMIT BY, WITH TIES but LIMIT is specified, and limit + offset < max_block_size,
     *  then as the block size we will use limit + offset (not to read more from the table than requested),
     *  and also set the number of threads to 1.
     */
    if (!query.distinct
        && !query.limit_with_ties
        && !query.prewhere()
        && !query.where()
        && !query.groupBy()
        && !query.having()
        && !query.orderBy()
        && !query.limitBy()
        && query.limitLength()
        && !query_analyzer->hasAggregation()
        && limit_length + limit_offset < max_block_size)
    {
        max_block_size = std::max(UInt64(1), limit_length + limit_offset);
        max_streams = 1;
    }

    if (!max_block_size)
        throw Exception("Setting 'max_block_size' cannot be zero", ErrorCodes::PARAMETER_OUT_OF_BOUND);

    /// Initialize the initial data streams to which the query transforms are superimposed. Table or subquery or prepared input?
    if (pipeline.initialized())
    {
        /// Prepared input.
    }
    else if (interpreter_subquery)
    {
        /// Subquery.
        /// If we need less number of columns that subquery have - update the interpreter.
        if (required_columns.size() < source_header.columns())
        {
            ASTPtr subquery = extractTableExpression(query, 0);
            if (!subquery)
                throw Exception("Subquery expected", ErrorCodes::LOGICAL_ERROR);

            interpreter_subquery = std::make_unique<InterpreterSelectWithUnionQuery>(
                subquery, getSubqueryContext(*context),
                options.copy().subquery().noModify(), required_columns);

            if (query_analyzer->hasAggregation())
                interpreter_subquery->ignoreWithTotals();
        }

        if constexpr (pipeline_with_processors)
            /// Just use pipeline from subquery.
            pipeline = interpreter_subquery->executeWithProcessors();
        else
            pipeline.streams = interpreter_subquery->executeWithMultipleStreams(save_context_and_storage);
    }
    else if (storage)
    {
        /// Table.

        if (max_streams == 0)
            throw Exception("Logical error: zero number of streams requested", ErrorCodes::LOGICAL_ERROR);

        /// If necessary, we request more sources than the number of threads - to distribute the work evenly over the threads.
        if (max_streams > 1 && !is_remote)
            max_streams *= settings.max_streams_to_max_threads_ratio;

        query_info.query = query_ptr;
        query_info.syntax_analyzer_result = syntax_analyzer_result;
        query_info.sets = query_analyzer->getPreparedSets();
        query_info.prewhere_info = prewhere_info;

        /// Create optimizer with prepared actions.
        /// Maybe we will need to calc input_sorting_info later, e.g. while reading from StorageMerge.
        if (analysis_result.optimize_read_in_order)
        {
            query_info.order_by_optimizer = std::make_shared<ReadInOrderOptimizer>(
                query_analyzer->getOrderByActions(),
                getSortDescription(query, *context),
                query_info.syntax_analyzer_result);

            query_info.input_sorting_info = query_info.order_by_optimizer->getInputOrder(storage);
        }


        BlockInputStreams streams;
        Pipes pipes;

        /// Will work with pipes directly if storage support processors.
        /// Code is temporarily copy-pasted while moving to new pipeline.
        bool use_pipes = pipeline_with_processors && storage->supportProcessorsPipeline();

        if (use_pipes)
            pipes = storage->readWithProcessors(required_columns, query_info, *context, processing_stage, max_block_size, max_streams);
        else
            streams = storage->read(required_columns, query_info, *context, processing_stage, max_block_size, max_streams);

        if (streams.empty() && !use_pipes)
        {
            streams = {std::make_shared<NullBlockInputStream>(storage->getSampleBlockForColumns(required_columns))};

            if (query_info.prewhere_info)
            {
                if (query_info.prewhere_info->alias_actions)
                {
                    streams.back() = std::make_shared<ExpressionBlockInputStream>(
                        streams.back(),
                        query_info.prewhere_info->alias_actions);
                }

                streams.back() = std::make_shared<FilterBlockInputStream>(
                    streams.back(),
                    prewhere_info->prewhere_actions,
                    prewhere_info->prewhere_column_name,
                    prewhere_info->remove_prewhere_column);

                // To remove additional columns
                // In some cases, we did not read any marks so that the pipeline.streams is empty
                // Thus, some columns in prewhere are not removed as expected
                // This leads to mismatched header in distributed table
                if (query_info.prewhere_info->remove_columns_actions)
                {
                    streams.back() = std::make_shared<ExpressionBlockInputStream>(streams.back(), query_info.prewhere_info->remove_columns_actions);
                }
            }
        }

        /// Copy-paste from prev if.
        if (pipes.empty() && use_pipes)
        {
            Pipe pipe(std::make_shared<NullSource>(storage->getSampleBlockForColumns(required_columns)));

            if (query_info.prewhere_info)
            {
                if (query_info.prewhere_info->alias_actions)
                    pipe.addSimpleTransform(std::make_shared<ExpressionTransform>(
                        pipe.getHeader(), query_info.prewhere_info->alias_actions));

                pipe.addSimpleTransform(std::make_shared<FilterTransform>(
                        pipe.getHeader(),
                        prewhere_info->prewhere_actions,
                        prewhere_info->prewhere_column_name,
                        prewhere_info->remove_prewhere_column));

                if (query_info.prewhere_info->remove_columns_actions)
                    pipe.addSimpleTransform(std::make_shared<ExpressionTransform>(pipe.getHeader(), query_info.prewhere_info->remove_columns_actions));
            }

            pipes.emplace_back(std::move(pipe));
        }

        for (auto & stream : streams)
            stream->addTableLock(table_lock);

        if constexpr (pipeline_with_processors)
        {
            /// Table lock is stored inside pipeline here.
            if (use_pipes)
                pipeline.addTableLock(table_lock);
        }

        /// Set the limits and quota for reading data, the speed and time of the query.
        {
            IBlockInputStream::LocalLimits limits;
            limits.mode = IBlockInputStream::LIMITS_TOTAL;
            limits.size_limits = SizeLimits(settings.max_rows_to_read, settings.max_bytes_to_read, settings.read_overflow_mode);
            limits.speed_limits.max_execution_time = settings.max_execution_time;
            limits.timeout_overflow_mode = settings.timeout_overflow_mode;

            /** Quota and minimal speed restrictions are checked on the initiating server of the request, and not on remote servers,
              *  because the initiating server has a summary of the execution of the request on all servers.
              *
              * But limits on data size to read and maximum execution time are reasonable to check both on initiator and
              *  additionally on each remote server, because these limits are checked per block of data processed,
              *  and remote servers may process way more blocks of data than are received by initiator.
              */
            if (options.to_stage == QueryProcessingStage::Complete)
            {
                limits.speed_limits.min_execution_rps = settings.min_execution_speed;
                limits.speed_limits.max_execution_rps = settings.max_execution_speed;
                limits.speed_limits.min_execution_bps = settings.min_execution_speed_bytes;
                limits.speed_limits.max_execution_bps = settings.max_execution_speed_bytes;
                limits.speed_limits.timeout_before_checking_execution_speed = settings.timeout_before_checking_execution_speed;
            }

            auto quota = context->getQuota();

            for (auto & stream : streams)
            {
                if (!options.ignore_limits)
                    stream->setLimits(limits);

                if (!options.ignore_quota && (options.to_stage == QueryProcessingStage::Complete))
                    stream->setQuota(quota);
            }

            /// Copy-paste
            for (auto & pipe : pipes)
            {
                if (!options.ignore_limits)
                    pipe.setLimits(limits);

                if (!options.ignore_quota && (options.to_stage == QueryProcessingStage::Complete))
                    pipe.setQuota(quota);
            }
        }

        if constexpr (pipeline_with_processors)
        {
            if (streams.size() == 1 || pipes.size() == 1)
                pipeline.setMaxThreads(streams.size());

            /// Unify streams. They must have same headers.
            if (streams.size() > 1)
            {
                /// Unify streams in case they have different headers.
                auto first_header = streams.at(0)->getHeader();

                if (first_header.columns() > 1 && first_header.has("_dummy"))
                    first_header.erase("_dummy");

                for (auto & stream : streams)
                {
                    auto header = stream->getHeader();
                    auto mode = ConvertingBlockInputStream::MatchColumnsMode::Name;
                    if (!blocksHaveEqualStructure(first_header, header))
                        stream = std::make_shared<ConvertingBlockInputStream>(*context, stream, first_header, mode);
                }
            }

            for (auto & stream : streams)
            {
                bool force_add_agg_info = processing_stage == QueryProcessingStage::WithMergeableState;
                auto source = std::make_shared<SourceFromInputStream>(stream, force_add_agg_info);

                if (processing_stage == QueryProcessingStage::Complete)
                    source->addTotalsPort();

                pipes.emplace_back(std::move(source));
            }

            /// Pin sources for merge tree tables.
//            bool pin_sources = dynamic_cast<const MergeTreeData *>(storage.get()) != nullptr;
//            if (pin_sources)
//            {
//                for (size_t i = 0; i < pipes.size(); ++i)
//                    pipes[i].pinSources(i);
//            }

            pipeline.init(std::move(pipes));
        }
        else
            pipeline.streams = std::move(streams);
    }
    else
        throw Exception("Logical error in InterpreterSelectQuery: nowhere to read", ErrorCodes::LOGICAL_ERROR);

    /// Aliases in table declaration.
    if (processing_stage == QueryProcessingStage::FetchColumns && alias_actions)
    {
        if constexpr (pipeline_with_processors)
        {
            pipeline.addSimpleTransform([&](const Block & header)
            {
                return std::make_shared<ExpressionTransform>(header, alias_actions);
            });
        }
        else
        {
            pipeline.transform([&](auto & stream)
            {
                stream = std::make_shared<ExpressionBlockInputStream>(stream, alias_actions);
            });
        }
    }
}


void InterpreterSelectQuery::executeWhere(Pipeline & pipeline, const ExpressionActionsPtr & expression, bool remove_fiter)
{
    pipeline.transform([&](auto & stream)
    {
        stream = std::make_shared<FilterBlockInputStream>(stream, expression, getSelectQuery().where()->getColumnName(), remove_fiter);
    });
}

void InterpreterSelectQuery::executeWhere(QueryPipeline & pipeline, const ExpressionActionsPtr & expression, bool remove_fiter)
{
    pipeline.addSimpleTransform([&](const Block & block)
    {
        return std::make_shared<FilterTransform>(block, expression, getSelectQuery().where()->getColumnName(), remove_fiter);
    });
}

void InterpreterSelectQuery::executeAggregation(Pipeline & pipeline, const ExpressionActionsPtr & expression, bool overflow_row, bool final)
{
    pipeline.transform([&](auto & stream)
    {
        stream = std::make_shared<ExpressionBlockInputStream>(stream, expression);
    });

    Names key_names;
    AggregateDescriptions aggregates;
    query_analyzer->getAggregateInfo(key_names, aggregates);

    Block header = pipeline.firstStream()->getHeader();
    ColumnNumbers keys;
    for (const auto & name : key_names)
        keys.push_back(header.getPositionByName(name));
    for (auto & descr : aggregates)
        if (descr.arguments.empty())
            for (const auto & name : descr.argument_names)
                descr.arguments.push_back(header.getPositionByName(name));

    const Settings & settings = context->getSettingsRef();

    /** Two-level aggregation is useful in two cases:
      * 1. Parallel aggregation is done, and the results should be merged in parallel.
      * 2. An aggregation is done with store of temporary data on the disk, and they need to be merged in a memory efficient way.
      */
    bool allow_to_use_two_level_group_by = pipeline.streams.size() > 1 || settings.max_bytes_before_external_group_by != 0;

    Aggregator::Params params(header, keys, aggregates,
        overflow_row, settings.max_rows_to_group_by, settings.group_by_overflow_mode,
        allow_to_use_two_level_group_by ? settings.group_by_two_level_threshold : SettingUInt64(0),
        allow_to_use_two_level_group_by ? settings.group_by_two_level_threshold_bytes : SettingUInt64(0),
        settings.max_bytes_before_external_group_by, settings.empty_result_for_aggregation_by_empty_set,
        context->getTemporaryPath(), settings.max_threads, settings.min_free_disk_space_for_temporary_data);

    /// If there are several sources, then we perform parallel aggregation
    if (pipeline.streams.size() > 1)
    {
        pipeline.firstStream() = std::make_shared<ParallelAggregatingBlockInputStream>(
            pipeline.streams, pipeline.stream_with_non_joined_data, params, final,
            max_streams,
            settings.aggregation_memory_efficient_merge_threads
                ? static_cast<size_t>(settings.aggregation_memory_efficient_merge_threads)
                : static_cast<size_t>(settings.max_threads));

        pipeline.stream_with_non_joined_data = nullptr;
        pipeline.streams.resize(1);
    }
    else
    {
        BlockInputStreams inputs;
        if (!pipeline.streams.empty())
            inputs.push_back(pipeline.firstStream());
        else
            pipeline.streams.resize(1);

        if (pipeline.stream_with_non_joined_data)
            inputs.push_back(pipeline.stream_with_non_joined_data);

        pipeline.firstStream() = std::make_shared<AggregatingBlockInputStream>(std::make_shared<ConcatBlockInputStream>(inputs), params, final);

        pipeline.stream_with_non_joined_data = nullptr;
    }
}


void InterpreterSelectQuery::executeAggregation(QueryPipeline & pipeline, const ExpressionActionsPtr & expression, bool overflow_row, bool final)
{
    pipeline.addSimpleTransform([&](const Block & header)
    {
        return std::make_shared<ExpressionTransform>(header, expression);
    });

    Names key_names;
    AggregateDescriptions aggregates;
    query_analyzer->getAggregateInfo(key_names, aggregates);

    Block header_before_aggregation = pipeline.getHeader();
    ColumnNumbers keys;
    for (const auto & name : key_names)
        keys.push_back(header_before_aggregation.getPositionByName(name));
    for (auto & descr : aggregates)
        if (descr.arguments.empty())
            for (const auto & name : descr.argument_names)
                descr.arguments.push_back(header_before_aggregation.getPositionByName(name));

    const Settings & settings = context->getSettingsRef();

    /** Two-level aggregation is useful in two cases:
      * 1. Parallel aggregation is done, and the results should be merged in parallel.
      * 2. An aggregation is done with store of temporary data on the disk, and they need to be merged in a memory efficient way.
      */
    bool allow_to_use_two_level_group_by = pipeline.getNumMainStreams() > 1 || settings.max_bytes_before_external_group_by != 0;

    Aggregator::Params params(header_before_aggregation, keys, aggregates,
                              overflow_row, settings.max_rows_to_group_by, settings.group_by_overflow_mode,
                              allow_to_use_two_level_group_by ? settings.group_by_two_level_threshold : SettingUInt64(0),
                              allow_to_use_two_level_group_by ? settings.group_by_two_level_threshold_bytes : SettingUInt64(0),
                              settings.max_bytes_before_external_group_by, settings.empty_result_for_aggregation_by_empty_set,
                              context->getTemporaryPath(), settings.max_threads, settings.min_free_disk_space_for_temporary_data);

    auto transform_params = std::make_shared<AggregatingTransformParams>(params, final);

    pipeline.dropTotalsIfHas();

    /// If there are several sources, then we perform parallel aggregation
    if (pipeline.getNumMainStreams() > 1)
    {
        /// Add resize transform to uniformly distribute data between aggregating streams.
        pipeline.resize(pipeline.getNumMainStreams(), true);

        auto many_data = std::make_shared<ManyAggregatedData>(pipeline.getNumMainStreams());
        auto merge_threads = settings.aggregation_memory_efficient_merge_threads
                ? static_cast<size_t>(settings.aggregation_memory_efficient_merge_threads)
                : static_cast<size_t>(settings.max_threads);

        size_t counter = 0;
        pipeline.addSimpleTransform([&](const Block & header)
        {
            return std::make_shared<AggregatingTransform>(header, transform_params, many_data, counter++, max_streams, merge_threads);
        });

        pipeline.resize(1);
    }
    else
    {
        pipeline.resize(1);

        pipeline.addSimpleTransform([&](const Block & header)
        {
            return std::make_shared<AggregatingTransform>(header, transform_params);
        });
    }
}


void InterpreterSelectQuery::executeMergeAggregated(Pipeline & pipeline, bool overflow_row, bool final)
{
    Names key_names;
    AggregateDescriptions aggregates;
    query_analyzer->getAggregateInfo(key_names, aggregates);

    Block header = pipeline.firstStream()->getHeader();

    ColumnNumbers keys;
    for (const auto & name : key_names)
        keys.push_back(header.getPositionByName(name));

    /** There are two modes of distributed aggregation.
      *
      * 1. In different threads read from the remote servers blocks.
      * Save all the blocks in the RAM. Merge blocks.
      * If the aggregation is two-level - parallelize to the number of buckets.
      *
      * 2. In one thread, read blocks from different servers in order.
      * RAM stores only one block from each server.
      * If the aggregation is a two-level aggregation, we consistently merge the blocks of each next level.
      *
      * The second option consumes less memory (up to 256 times less)
      *  in the case of two-level aggregation, which is used for large results after GROUP BY,
      *  but it can work more slowly.
      */

    const Settings & settings = context->getSettingsRef();

    Aggregator::Params params(header, keys, aggregates, overflow_row, settings.max_threads);

    if (!settings.distributed_aggregation_memory_efficient)
    {
        /// We union several sources into one, parallelizing the work.
        executeUnion(pipeline, {});

        /// Now merge the aggregated blocks
        pipeline.firstStream() = std::make_shared<MergingAggregatedBlockInputStream>(pipeline.firstStream(), params, final, settings.max_threads);
    }
    else
    {
        pipeline.firstStream() = std::make_shared<MergingAggregatedMemoryEfficientBlockInputStream>(pipeline.streams, params, final,
            max_streams,
            settings.aggregation_memory_efficient_merge_threads
                ? static_cast<size_t>(settings.aggregation_memory_efficient_merge_threads)
                : static_cast<size_t>(settings.max_threads));

        pipeline.streams.resize(1);
    }
}

void InterpreterSelectQuery::executeMergeAggregated(QueryPipeline & pipeline, bool overflow_row, bool final)
{
    Names key_names;
    AggregateDescriptions aggregates;
    query_analyzer->getAggregateInfo(key_names, aggregates);

    Block header_before_merge = pipeline.getHeader();

    ColumnNumbers keys;
    for (const auto & name : key_names)
        keys.push_back(header_before_merge.getPositionByName(name));

    /** There are two modes of distributed aggregation.
      *
      * 1. In different threads read from the remote servers blocks.
      * Save all the blocks in the RAM. Merge blocks.
      * If the aggregation is two-level - parallelize to the number of buckets.
      *
      * 2. In one thread, read blocks from different servers in order.
      * RAM stores only one block from each server.
      * If the aggregation is a two-level aggregation, we consistently merge the blocks of each next level.
      *
      * The second option consumes less memory (up to 256 times less)
      *  in the case of two-level aggregation, which is used for large results after GROUP BY,
      *  but it can work more slowly.
      */

    const Settings & settings = context->getSettingsRef();

    Aggregator::Params params(header_before_merge, keys, aggregates, overflow_row, settings.max_threads);

    auto transform_params = std::make_shared<AggregatingTransformParams>(params, final);

    if (!settings.distributed_aggregation_memory_efficient)
    {
        /// We union several sources into one, parallelizing the work.
        pipeline.resize(1);

        /// Now merge the aggregated blocks
        pipeline.addSimpleTransform([&](const Block & header)
        {
            return std::make_shared<MergingAggregatedTransform>(header, transform_params, settings.max_threads);
        });
    }
    else
    {
        /// pipeline.resize(max_streams); - Seem we don't need it.
        auto num_merge_threads = settings.aggregation_memory_efficient_merge_threads
                                 ? static_cast<size_t>(settings.aggregation_memory_efficient_merge_threads)
                                 : static_cast<size_t>(settings.max_threads);

        auto pipe = createMergingAggregatedMemoryEfficientPipe(
            pipeline.getHeader(),
            transform_params,
            pipeline.getNumStreams(),
            num_merge_threads);

        pipeline.addPipe(std::move(pipe));
    }
}


void InterpreterSelectQuery::executeHaving(Pipeline & pipeline, const ExpressionActionsPtr & expression)
{
    pipeline.transform([&](auto & stream)
    {
        stream = std::make_shared<FilterBlockInputStream>(stream, expression, getSelectQuery().having()->getColumnName());
    });
}

void InterpreterSelectQuery::executeHaving(QueryPipeline & pipeline, const ExpressionActionsPtr & expression)
{
    pipeline.addSimpleTransform([&](const Block & header, QueryPipeline::StreamType stream_type) -> ProcessorPtr
    {
        if (stream_type == QueryPipeline::StreamType::Totals)
            return nullptr;

        /// TODO: do we need to save filter there?
        return std::make_shared<FilterTransform>(header, expression, getSelectQuery().having()->getColumnName(), false);
    });
}


void InterpreterSelectQuery::executeTotalsAndHaving(Pipeline & pipeline, bool has_having, const ExpressionActionsPtr & expression, bool overflow_row, bool final)
{
    executeUnion(pipeline, {});

    const Settings & settings = context->getSettingsRef();

    pipeline.firstStream() = std::make_shared<TotalsHavingBlockInputStream>(
        pipeline.firstStream(),
        overflow_row,
        expression,
        has_having ? getSelectQuery().having()->getColumnName() : "",
        settings.totals_mode,
        settings.totals_auto_threshold,
        final);
}

void InterpreterSelectQuery::executeTotalsAndHaving(QueryPipeline & pipeline, bool has_having, const ExpressionActionsPtr & expression, bool overflow_row, bool final)
{
    const Settings & settings = context->getSettingsRef();

    auto totals_having = std::make_shared<TotalsHavingTransform>(
            pipeline.getHeader(), overflow_row, expression,
            has_having ? getSelectQuery().having()->getColumnName() : "",
            settings.totals_mode, settings.totals_auto_threshold, final);

    pipeline.addTotalsHavingTransform(std::move(totals_having));
}


void InterpreterSelectQuery::executeRollupOrCube(Pipeline & pipeline, Modificator modificator)
{
    executeUnion(pipeline, {});

    Names key_names;
    AggregateDescriptions aggregates;
    query_analyzer->getAggregateInfo(key_names, aggregates);

    Block header = pipeline.firstStream()->getHeader();

    ColumnNumbers keys;

    for (const auto & name : key_names)
        keys.push_back(header.getPositionByName(name));

    const Settings & settings = context->getSettingsRef();

    Aggregator::Params params(header, keys, aggregates,
        false, settings.max_rows_to_group_by, settings.group_by_overflow_mode,
        SettingUInt64(0), SettingUInt64(0),
        settings.max_bytes_before_external_group_by, settings.empty_result_for_aggregation_by_empty_set,
        context->getTemporaryPath(), settings.max_threads, settings.min_free_disk_space_for_temporary_data);

    if (modificator == Modificator::ROLLUP)
        pipeline.firstStream() = std::make_shared<RollupBlockInputStream>(pipeline.firstStream(), params);
    else
        pipeline.firstStream() = std::make_shared<CubeBlockInputStream>(pipeline.firstStream(), params);
}

void InterpreterSelectQuery::executeRollupOrCube(QueryPipeline & pipeline, Modificator modificator)
{
    pipeline.resize(1);

    Names key_names;
    AggregateDescriptions aggregates;
    query_analyzer->getAggregateInfo(key_names, aggregates);

    Block header_before_transform = pipeline.getHeader();

    ColumnNumbers keys;

    for (const auto & name : key_names)
        keys.push_back(header_before_transform.getPositionByName(name));

    const Settings & settings = context->getSettingsRef();

    Aggregator::Params params(header_before_transform, keys, aggregates,
                              false, settings.max_rows_to_group_by, settings.group_by_overflow_mode,
                              SettingUInt64(0), SettingUInt64(0),
                              settings.max_bytes_before_external_group_by, settings.empty_result_for_aggregation_by_empty_set,
                              context->getTemporaryPath(), settings.max_threads, settings.min_free_disk_space_for_temporary_data);

    auto transform_params = std::make_shared<AggregatingTransformParams>(params, true);

    pipeline.addSimpleTransform([&](const Block & header, QueryPipeline::StreamType stream_type) -> ProcessorPtr
    {
        if (stream_type == QueryPipeline::StreamType::Totals)
            return nullptr;

        if (modificator == Modificator::ROLLUP)
            return std::make_shared<RollupTransform>(header, std::move(transform_params));
        else
            return std::make_shared<CubeTransform>(header, std::move(transform_params));
    });
}


void InterpreterSelectQuery::executeExpression(Pipeline & pipeline, const ExpressionActionsPtr & expression)
{
    pipeline.transform([&](auto & stream)
    {
        stream = std::make_shared<ExpressionBlockInputStream>(stream, expression);
    });
}

void InterpreterSelectQuery::executeExpression(QueryPipeline & pipeline, const ExpressionActionsPtr & expression)
{
    pipeline.addSimpleTransform([&](const Block & header) -> ProcessorPtr
    {
        return std::make_shared<ExpressionTransform>(header, expression);
    });
}

void InterpreterSelectQuery::executeOrder(Pipeline & pipeline, InputSortingInfoPtr input_sorting_info)
{
    auto & query = getSelectQuery();
    SortDescription output_order_descr = getSortDescription(query, *context);
    const Settings & settings = context->getSettingsRef();
    UInt64 limit = getLimitForSorting(query, *context);

    if (input_sorting_info)
    {
        /* Case of sorting with optimization using sorting key.
         * We have several threads, each of them reads batch of parts in direct
         *  or reverse order of sorting key using one input stream per part
         *  and then merge them into one sorted stream.
         * At this stage we merge per-thread streams into one.
         * If the input is sorted by some prefix of the sorting key required for output,
         * we have to finish sorting after the merge.
         */

        bool need_finish_sorting = (input_sorting_info->order_key_prefix_descr.size() < output_order_descr.size());

        UInt64 limit_for_merging = (need_finish_sorting ? 0 : limit);
        executeMergeSorted(pipeline, input_sorting_info->order_key_prefix_descr, limit_for_merging);

        if (need_finish_sorting)
        {
            pipeline.transform([&](auto & stream)
            {
                stream = std::make_shared<PartialSortingBlockInputStream>(stream, output_order_descr, limit);
            });

            pipeline.firstStream() = std::make_shared<FinishSortingBlockInputStream>(
                pipeline.firstStream(), input_sorting_info->order_key_prefix_descr,
                output_order_descr, settings.max_block_size, limit);
        }
    }
    else
    {
        pipeline.transform([&](auto & stream)
        {
            auto sorting_stream = std::make_shared<PartialSortingBlockInputStream>(stream, output_order_descr, limit);

            /// Limits on sorting
            IBlockInputStream::LocalLimits limits;
            limits.mode = IBlockInputStream::LIMITS_TOTAL;
            limits.size_limits = SizeLimits(settings.max_rows_to_sort, settings.max_bytes_to_sort, settings.sort_overflow_mode);
            sorting_stream->setLimits(limits);

            stream = sorting_stream;
        });

        /// If there are several streams, we merge them into one
        executeUnion(pipeline, {});

        /// Merge the sorted blocks.
        pipeline.firstStream() = std::make_shared<MergeSortingBlockInputStream>(
            pipeline.firstStream(), output_order_descr, settings.max_block_size, limit,
            settings.max_bytes_before_remerge_sort,
            settings.max_bytes_before_external_sort, context->getTemporaryPath(), settings.min_free_disk_space_for_temporary_data);
    }
}

void InterpreterSelectQuery::executeOrder(QueryPipeline & pipeline, InputSortingInfoPtr input_sorting_info)
{
    auto & query = getSelectQuery();
    SortDescription output_order_descr = getSortDescription(query, *context);
    UInt64 limit = getLimitForSorting(query, *context);

    const Settings & settings = context->getSettingsRef();

    /// TODO: Limits on sorting
//    IBlockInputStream::LocalLimits limits;
//    limits.mode = IBlockInputStream::LIMITS_TOTAL;
//    limits.size_limits = SizeLimits(settings.max_rows_to_sort, settings.max_bytes_to_sort, settings.sort_overflow_mode);

    if (input_sorting_info)
    {
        /* Case of sorting with optimization using sorting key.
         * We have several threads, each of them reads batch of parts in direct
         *  or reverse order of sorting key using one input stream per part
         *  and then merge them into one sorted stream.
         * At this stage we merge per-thread streams into one.
         */

        bool need_finish_sorting = (input_sorting_info->order_key_prefix_descr.size() < output_order_descr.size());

        if (pipeline.getNumStreams() > 1)
        {
            UInt64 limit_for_merging = (need_finish_sorting ? 0 : limit);
            auto transform = std::make_shared<MergingSortedTransform>(
                pipeline.getHeader(),
                pipeline.getNumStreams(),
                input_sorting_info->order_key_prefix_descr,
                settings.max_block_size, limit_for_merging);

            pipeline.addPipe({ std::move(transform) });
        }

        if (need_finish_sorting)
        {
            pipeline.addSimpleTransform([&](const Block & header, QueryPipeline::StreamType stream_type)
            {
                bool do_count_rows = stream_type == QueryPipeline::StreamType::Main;
                return std::make_shared<PartialSortingTransform>(header, output_order_descr, limit, do_count_rows);
            });

            pipeline.addSimpleTransform([&](const Block & header) -> ProcessorPtr
            {
                return std::make_shared<FinishSortingTransform>(
                    header, input_sorting_info->order_key_prefix_descr,
                    output_order_descr, settings.max_block_size, limit);
            });
        }

        return;
    }

    pipeline.addSimpleTransform([&](const Block & header, QueryPipeline::StreamType stream_type)
    {
        bool do_count_rows = stream_type == QueryPipeline::StreamType::Main;
        return std::make_shared<PartialSortingTransform>(header, output_order_descr, limit, do_count_rows);
    });

    /// If there are several streams, we merge them into one
    pipeline.resize(1);

    /// Merge the sorted blocks.
    pipeline.addSimpleTransform([&](const Block & header, QueryPipeline::StreamType stream_type) -> ProcessorPtr
    {
        if (stream_type == QueryPipeline::StreamType::Totals)
            return nullptr;

        return std::make_shared<MergeSortingTransform>(
                header, output_order_descr, settings.max_block_size, limit,
                settings.max_bytes_before_remerge_sort,
                settings.max_bytes_before_external_sort, context->getTemporaryPath(), settings.min_free_disk_space_for_temporary_data);
    });
}


void InterpreterSelectQuery::executeMergeSorted(Pipeline & pipeline)
{
    auto & query = getSelectQuery();
    SortDescription order_descr = getSortDescription(query, *context);
    UInt64 limit = getLimitForSorting(query, *context);

    /// If there are several streams, then we merge them into one
    if (pipeline.hasMoreThanOneStream())
    {
        unifyStreams(pipeline, pipeline.firstStream()->getHeader());
        executeMergeSorted(pipeline, order_descr, limit);
    }
}


void InterpreterSelectQuery::executeMergeSorted(Pipeline & pipeline, const SortDescription & sort_description, UInt64 limit)
{
    if (pipeline.hasMoreThanOneStream())
    {
        const Settings & settings = context->getSettingsRef();

        /** MergingSortedBlockInputStream reads the sources sequentially.
          * To make the data on the remote servers prepared in parallel, we wrap it in AsynchronousBlockInputStream.
          */
        pipeline.transform([&](auto & stream)
        {
            stream = std::make_shared<AsynchronousBlockInputStream>(stream);
        });

        pipeline.firstStream() = std::make_shared<MergingSortedBlockInputStream>(
            pipeline.streams, sort_description, settings.max_block_size, limit);
        pipeline.streams.resize(1);
    }
}

void InterpreterSelectQuery::executeMergeSorted(QueryPipeline & pipeline)
{
    auto & query = getSelectQuery();
    SortDescription order_descr = getSortDescription(query, *context);
    UInt64 limit = getLimitForSorting(query, *context);

    executeMergeSorted(pipeline, order_descr, limit);
}

void InterpreterSelectQuery::executeMergeSorted(QueryPipeline & pipeline, const SortDescription & sort_description, UInt64 limit)
{
    /// If there are several streams, then we merge them into one
    if (pipeline.getNumStreams() > 1)
    {
        const Settings & settings = context->getSettingsRef();

        auto transform = std::make_shared<MergingSortedTransform>(
            pipeline.getHeader(),
            pipeline.getNumStreams(),
            sort_description,
            settings.max_block_size, limit);

        pipeline.addPipe({ std::move(transform) });
    }
}


void InterpreterSelectQuery::executeProjection(Pipeline & pipeline, const ExpressionActionsPtr & expression)
{
    pipeline.transform([&](auto & stream)
    {
        stream = std::make_shared<ExpressionBlockInputStream>(stream, expression);
    });
}

void InterpreterSelectQuery::executeProjection(QueryPipeline & pipeline, const ExpressionActionsPtr & expression)
{
    pipeline.addSimpleTransform([&](const Block & header) -> ProcessorPtr
    {
       return std::make_shared<ExpressionTransform>(header, expression);
    });
}


void InterpreterSelectQuery::executeDistinct(Pipeline & pipeline, bool before_order, Names columns)
{
    auto & query = getSelectQuery();
    if (query.distinct)
    {
        const Settings & settings = context->getSettingsRef();

        auto [limit_length, limit_offset] = getLimitLengthAndOffset(query, *context);
        UInt64 limit_for_distinct = 0;

        /// If after this stage of DISTINCT ORDER BY is not executed, then you can get no more than limit_length + limit_offset of different rows.
        if ((!query.orderBy() || !before_order) && !query.limit_with_ties)
            limit_for_distinct = limit_length + limit_offset;

        pipeline.transform([&](auto & stream)
        {
            SizeLimits limits(settings.max_rows_in_distinct, settings.max_bytes_in_distinct, settings.distinct_overflow_mode);
            stream = std::make_shared<DistinctBlockInputStream>(stream, limits, limit_for_distinct, columns);
        });
    }
}

void InterpreterSelectQuery::executeDistinct(QueryPipeline & pipeline, bool before_order, Names columns)
{
    auto & query = getSelectQuery();
    if (query.distinct)
    {
        const Settings & settings = context->getSettingsRef();

        auto [limit_length, limit_offset] = getLimitLengthAndOffset(query, *context);
        UInt64 limit_for_distinct = 0;

        /// If after this stage of DISTINCT ORDER BY is not executed, then you can get no more than limit_length + limit_offset of different rows.
        if (!query.orderBy() || !before_order)
            limit_for_distinct = limit_length + limit_offset;

        SizeLimits limits(settings.max_rows_in_distinct, settings.max_bytes_in_distinct, settings.distinct_overflow_mode);

        pipeline.addSimpleTransform([&](const Block & header, QueryPipeline::StreamType stream_type) -> ProcessorPtr
        {
            if (stream_type == QueryPipeline::StreamType::Totals)
                return nullptr;

            return std::make_shared<DistinctTransform>(header, limits, limit_for_distinct, columns);
        });
    }
}


void InterpreterSelectQuery::executeUnion(Pipeline & pipeline, Block header)
{
    /// If there are still several streams, then we combine them into one
    if (pipeline.hasMoreThanOneStream())
    {
        if (!header)
            header = pipeline.firstStream()->getHeader();

        unifyStreams(pipeline, std::move(header));

        pipeline.firstStream() = std::make_shared<UnionBlockInputStream>(pipeline.streams, pipeline.stream_with_non_joined_data, max_streams);
        pipeline.stream_with_non_joined_data = nullptr;
        pipeline.streams.resize(1);
        pipeline.union_stream = true;
    }
    else if (pipeline.stream_with_non_joined_data)
    {
        pipeline.streams.push_back(pipeline.stream_with_non_joined_data);
        pipeline.stream_with_non_joined_data = nullptr;
    }
}


/// Preliminary LIMIT - is used in every source, if there are several sources, before they are combined.
void InterpreterSelectQuery::executePreLimit(Pipeline & pipeline)
{
    auto & query = getSelectQuery();
    /// If there is LIMIT
    if (query.limitLength())
    {
        auto [limit_length, limit_offset] = getLimitLengthAndOffset(query, *context);
        SortDescription sort_descr;
        if (query.limit_with_ties)
        {
            if (!query.orderBy())
                throw Exception("LIMIT WITH TIES without ORDER BY", ErrorCodes::LOGICAL_ERROR);
            sort_descr = getSortDescription(query, *context);
        }
        pipeline.transform([&, limit = limit_length + limit_offset](auto & stream)
        {
            stream = std::make_shared<LimitBlockInputStream>(stream, limit, 0, false, false, query.limit_with_ties, sort_descr);
        });
    }
}

/// Preliminary LIMIT - is used in every source, if there are several sources, before they are combined.
void InterpreterSelectQuery::executePreLimit(QueryPipeline & pipeline)
{
    auto & query = getSelectQuery();
    /// If there is LIMIT
    if (query.limitLength())
    {
        auto [limit_length, limit_offset] = getLimitLengthAndOffset(query, *context);
        pipeline.addSimpleTransform([&, limit = limit_length + limit_offset](const Block & header, QueryPipeline::StreamType stream_type) -> ProcessorPtr
        {
            if (stream_type == QueryPipeline::StreamType::Totals)
                return nullptr;

            return std::make_shared<LimitTransform>(header, limit, 0);
        });
    }
}


void InterpreterSelectQuery::executeLimitBy(Pipeline & pipeline)
{
    auto & query = getSelectQuery();
    if (!query.limitByLength() || !query.limitBy())
        return;

    Names columns;
    for (const auto & elem : query.limitBy()->children)
        columns.emplace_back(elem->getColumnName());
    UInt64 length = getLimitUIntValue(query.limitByLength(), *context);
    UInt64 offset = (query.limitByOffset() ? getLimitUIntValue(query.limitByOffset(), *context) : 0);

    pipeline.transform([&](auto & stream)
    {
        stream = std::make_shared<LimitByBlockInputStream>(stream, length, offset, columns);
    });
}

void InterpreterSelectQuery::executeLimitBy(QueryPipeline & pipeline)
{
    auto & query = getSelectQuery();
    if (!query.limitByLength() || !query.limitBy())
        return;

    Names columns;
    for (const auto & elem : query.limitBy()->children)
        columns.emplace_back(elem->getColumnName());

    UInt64 length = getLimitUIntValue(query.limitByLength(), *context);
    UInt64 offset = (query.limitByOffset() ? getLimitUIntValue(query.limitByOffset(), *context) : 0);

    pipeline.addSimpleTransform([&](const Block & header, QueryPipeline::StreamType stream_type) -> ProcessorPtr
    {
        if (stream_type == QueryPipeline::StreamType::Totals)
            return nullptr;

        return std::make_shared<LimitByTransform>(header, length, offset, columns);
    });
}


namespace
{
    bool hasWithTotalsInAnySubqueryInFromClause(const ASTSelectQuery & query)
    {
        if (query.group_by_with_totals)
            return true;

        /** NOTE You can also check that the table in the subquery is distributed, and that it only looks at one shard.
      * In other cases, totals will be computed on the initiating server of the query, and it is not necessary to read the data to the end.
      */

        if (auto query_table = extractTableExpression(query, 0))
        {
            if (const auto * ast_union = query_table->as<ASTSelectWithUnionQuery>())
            {
                for (const auto & elem : ast_union->list_of_selects->children)
                    if (hasWithTotalsInAnySubqueryInFromClause(elem->as<ASTSelectQuery &>()))
                        return true;
            }
        }

        return false;
    }
}

void InterpreterSelectQuery::executeLimit(Pipeline & pipeline)
{
    auto & query = getSelectQuery();
    /// If there is LIMIT
    if (query.limitLength())
    {
        /** Rare case:
          *  if there is no WITH TOTALS and there is a subquery in FROM, and there is WITH TOTALS on one of the levels,
          *  then when using LIMIT, you should read the data to the end, rather than cancel the query earlier,
          *  because if you cancel the query, we will not get `totals` data from the remote server.
          *
          * Another case:
          *  if there is WITH TOTALS and there is no ORDER BY, then read the data to the end,
          *  otherwise TOTALS is counted according to incomplete data.
          */
        bool always_read_till_end = false;

        if (query.group_by_with_totals && !query.orderBy())
            always_read_till_end = true;

        if (!query.group_by_with_totals && hasWithTotalsInAnySubqueryInFromClause(query))
            always_read_till_end = true;

        SortDescription order_descr;
        if (query.limit_with_ties)
        {
            if (!query.orderBy())
                throw Exception("LIMIT WITH TIES without ORDER BY", ErrorCodes::LOGICAL_ERROR);
            order_descr = getSortDescription(query, *context);
        }

        UInt64 limit_length;
        UInt64 limit_offset;
        std::tie(limit_length, limit_offset) = getLimitLengthAndOffset(query, *context);

        pipeline.transform([&](auto & stream)
        {
            stream = std::make_shared<LimitBlockInputStream>(stream, limit_length, limit_offset, always_read_till_end, false, query.limit_with_ties, order_descr);
        });
    }
}


void InterpreterSelectQuery::executeWithFill(Pipeline & pipeline)
{
    auto & query = getSelectQuery();
    if (query.orderBy())
    {
        SortDescription order_descr = getSortDescription(query, *context);
        SortDescription fill_descr;
        for (auto & desc : order_descr)
        {
            if (desc.with_fill)
                fill_descr.push_back(desc);
        }

        if (fill_descr.empty())
            return;

        pipeline.transform([&](auto & stream)
        {
            stream = std::make_shared<FillingBlockInputStream>(stream, fill_descr);
        });
    }
}

void InterpreterSelectQuery::executeWithFill(QueryPipeline & pipeline)
{
    auto & query = getSelectQuery();
    if (query.orderBy())
    {
        SortDescription order_descr = getSortDescription(query, *context);
        SortDescription fill_descr;
        for (auto & desc : order_descr)
        {
            if (desc.with_fill)
                fill_descr.push_back(desc);
        }

        if (fill_descr.empty())
            return;

        pipeline.addSimpleTransform([&](const Block & header)
        {
            return std::make_shared<FillingTransform>(header, fill_descr);
        });
    }
}


void InterpreterSelectQuery::executeLimit(QueryPipeline & pipeline)
{
    auto & query = getSelectQuery();
    /// If there is LIMIT
    if (query.limitLength())
    {
        /** Rare case:
          *  if there is no WITH TOTALS and there is a subquery in FROM, and there is WITH TOTALS on one of the levels,
          *  then when using LIMIT, you should read the data to the end, rather than cancel the query earlier,
          *  because if you cancel the query, we will not get `totals` data from the remote server.
          *
          * Another case:
          *  if there is WITH TOTALS and there is no ORDER BY, then read the data to the end,
          *  otherwise TOTALS is counted according to incomplete data.
          */
        bool always_read_till_end = false;

        if (query.group_by_with_totals && !query.orderBy())
            always_read_till_end = true;

        if (!query.group_by_with_totals && hasWithTotalsInAnySubqueryInFromClause(query))
            always_read_till_end = true;

        UInt64 limit_length;
        UInt64 limit_offset;
        std::tie(limit_length, limit_offset) = getLimitLengthAndOffset(query, *context);

        SortDescription order_descr;
        if (query.limit_with_ties)
        {
            if (!query.orderBy())
                throw Exception("LIMIT WITH TIES without ORDER BY", ErrorCodes::LOGICAL_ERROR);
            order_descr = getSortDescription(query, *context);
        }

        pipeline.addSimpleTransform([&](const Block & header, QueryPipeline::StreamType stream_type) -> ProcessorPtr
        {
            if (stream_type != QueryPipeline::StreamType::Main)
                return nullptr;

            return std::make_shared<LimitTransform>(
                    header, limit_length, limit_offset, always_read_till_end, query.limit_with_ties, order_descr);
        });
    }
}


void InterpreterSelectQuery::executeExtremes(Pipeline & pipeline)
{
    if (!context->getSettingsRef().extremes)
        return;

    pipeline.transform([&](auto & stream)
    {
        stream->enableExtremes();
    });
}

void InterpreterSelectQuery::executeExtremes(QueryPipeline & pipeline)
{
    if (!context->getSettingsRef().extremes)
        return;

    auto transform = std::make_shared<ExtremesTransform>(pipeline.getHeader());
    pipeline.addExtremesTransform(std::move(transform));
}


void InterpreterSelectQuery::executeSubqueriesInSetsAndJoins(Pipeline & pipeline, SubqueriesForSets & subqueries_for_sets)
{
    /// Merge streams to one. Use MergeSorting if data was read in sorted order, Union otherwise.
    if (query_info.input_sorting_info)
    {
        if (pipeline.stream_with_non_joined_data)
            throw Exception("Using read in order optimization, but has stream with non-joined data in pipeline", ErrorCodes::LOGICAL_ERROR);
        executeMergeSorted(pipeline, query_info.input_sorting_info->order_key_prefix_descr, 0);
    }
    else
        executeUnion(pipeline, {});

    pipeline.firstStream() = std::make_shared<CreatingSetsBlockInputStream>(
        pipeline.firstStream(), subqueries_for_sets, *context);
}

void InterpreterSelectQuery::executeSubqueriesInSetsAndJoins(QueryPipeline & pipeline, SubqueriesForSets & subqueries_for_sets)
{
    if (query_info.input_sorting_info)
    {
        if (pipeline.hasDelayedStream())
            throw Exception("Using read in order optimization, but has delayed stream in pipeline", ErrorCodes::LOGICAL_ERROR);
        executeMergeSorted(pipeline, query_info.input_sorting_info->order_key_prefix_descr, 0);
    }

    const Settings & settings = context->getSettingsRef();

    auto creating_sets = std::make_shared<CreatingSetsTransform>(
            pipeline.getHeader(), subqueries_for_sets,
            SizeLimits(settings.max_rows_to_transfer, settings.max_bytes_to_transfer, settings.transfer_overflow_mode),
            *context);

    pipeline.addCreatingSetsTransform(std::move(creating_sets));
}


void InterpreterSelectQuery::unifyStreams(Pipeline & pipeline, Block header)
{
    /// Unify streams in case they have different headers.

    /// TODO: remove previos addition of _dummy column.
    if (header.columns() > 1 && header.has("_dummy"))
        header.erase("_dummy");

    for (size_t i = 0; i < pipeline.streams.size(); ++i)
    {
        auto & stream = pipeline.streams[i];
        auto stream_header = stream->getHeader();
        auto mode = ConvertingBlockInputStream::MatchColumnsMode::Name;

        if (!blocksHaveEqualStructure(header, stream_header))
            stream = std::make_shared<ConvertingBlockInputStream>(*context, stream, header, mode);
    }
}


void InterpreterSelectQuery::ignoreWithTotals()
{
    getSelectQuery().group_by_with_totals = false;
}


void InterpreterSelectQuery::initSettings()
{
    auto & query = getSelectQuery();
    if (query.settings())
        InterpreterSetQuery(query.settings(), *context).executeForCurrentContext();
}

}<|MERGE_RESOLUTION|>--- conflicted
+++ resolved
@@ -117,18 +117,10 @@
 }
 
 /// Assumes `storage` is set and the table filter (row-level security) is not empty.
-<<<<<<< HEAD
-String InterpreterSelectQuery::generateFilterActions(ExpressionActionsPtr & actions, const Names & prerequisite_columns) const
+String InterpreterSelectQuery::generateFilterActions(ExpressionActionsPtr & actions, const ASTPtr & row_policy_filter, const Names & prerequisite_columns) const
 {
     const auto & db_name = table_id.value().database_name;
     const auto & table_name = table_id.value().table_name;
-    const auto & filter_str = context->getUserProperty(table_id.value(), "filter");
-=======
-String generateFilterActions(ExpressionActionsPtr & actions, const Context & context, const StoragePtr & storage, const ASTPtr & row_policy_filter, const Names & prerequisite_columns = {})
-{
-    const auto & db_name = storage->getDatabaseName();
-    const auto & table_name = storage->getTableName();
->>>>>>> b75771be
 
     /// TODO: implement some AST builders for this kind of stuff
     ASTPtr query_ast = std::make_shared<ASTSelectQuery>();
@@ -383,18 +375,11 @@
             source_header = storage->getSampleBlockForColumns(required_columns);
 
             /// Fix source_header for filter actions.
-<<<<<<< HEAD
-            if (context->hasUserProperty(table_id.value(), "filter"))
+            auto row_policy_filter = context->getRowPolicy()->getCondition(table_id->database_name, table_id->table_name, RowPolicy::SELECT_FILTER);
+            if (row_policy_filter)
             {
                 filter_info = std::make_shared<FilterInfo>();
-                filter_info->column_name = generateFilterActions(filter_info->actions, required_columns);
-=======
-            auto row_policy_filter = context->getRowPolicy()->getCondition(storage->getDatabaseName(), storage->getTableName(), RowPolicy::SELECT_FILTER);
-            if (row_policy_filter)
-            {
-                filter_info = std::make_shared<FilterInfo>();
-                filter_info->column_name = generateFilterActions(filter_info->actions, *context, storage, row_policy_filter, required_columns);
->>>>>>> b75771be
+                filter_info->column_name = generateFilterActions(filter_info->actions, row_policy_filter, required_columns);
                 source_header = storage->getSampleBlockForColumns(filter_info->actions->getRequiredColumns());
             }
         }
@@ -515,11 +500,7 @@
 
     /// PREWHERE optimization.
     /// Turn off, if the table filter (row-level security) is applied.
-<<<<<<< HEAD
-    if (storage && !context->hasUserProperty(table_id.value(), "filter"))
-=======
-    if (storage && !context->getRowPolicy()->getCondition(storage->getDatabaseName(), storage->getTableName(), RowPolicy::SELECT_FILTER))
->>>>>>> b75771be
+    if (storage && !context->getRowPolicy()->getCondition(table_id->table_name, table_id->database_name, RowPolicy::SELECT_FILTER))
     {
         query_analyzer->makeSetsForIndex(query.where());
         query_analyzer->makeSetsForIndex(query.prewhere());
@@ -1380,20 +1361,12 @@
     if (storage)
     {
         /// Append columns from the table filter to required
-<<<<<<< HEAD
-        if (context->hasUserProperty(table_id.value(), "filter"))
+        auto row_policy_filter = context->getRowPolicy()->getCondition(table_id->database_name, table_id->table_name, RowPolicy::SELECT_FILTER);
+        if (row_policy_filter)
         {
             auto initial_required_columns = required_columns;
             ExpressionActionsPtr actions;
-            generateFilterActions(actions, initial_required_columns);
-=======
-        auto row_policy_filter = context->getRowPolicy()->getCondition(storage->getDatabaseName(), storage->getTableName(), RowPolicy::SELECT_FILTER);
-        if (row_policy_filter)
-        {
-            auto initial_required_columns = required_columns;
-            ExpressionActionsPtr actions;
-            generateFilterActions(actions, *context, storage, row_policy_filter, initial_required_columns);
->>>>>>> b75771be
+            generateFilterActions(actions, row_policy_filter, initial_required_columns);
             auto required_columns_from_filter = actions->getRequiredColumns();
 
             for (const auto & column : required_columns_from_filter)
