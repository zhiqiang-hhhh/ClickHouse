--- conflicted
+++ resolved
@@ -18,11 +18,7 @@
     extern const int NUMBER_OF_ARGUMENTS_DOESNT_MATCH;
 }
 
-<<<<<<< HEAD
-static DateTime64::NativeType nowSubsecond(UInt32 scale)
-=======
 static Field nowSubsecond(UInt32 scale)
->>>>>>> 06d124c0
 {
     const Int32 fractional_scale = 9;
     timespec spec;
