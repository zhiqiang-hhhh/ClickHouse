--- conflicted
+++ resolved
@@ -21,11 +21,8 @@
 #include <Parsers/ParserAlterQuery.h>
 #include <Parsers/ParserDropQuery.h>
 #include <Parsers/ParserKillQueryQuery.h>
-<<<<<<< HEAD
 #include <Parsers/ParserOptimizeQuery.h>
-=======
 #include <Parsers/ParserWatchQuery.h>
->>>>>>> 8c1b11e1
 
 
 namespace DB
@@ -60,11 +57,8 @@
         || drop_p.parse(pos, query, expected)
         || check_p.parse(pos, query, expected)
         || kill_query_p.parse(pos, query, expected)
-<<<<<<< HEAD
-        || optimize_p.parse(pos, query, expected);
-=======
+        || optimize_p.parse(pos, query, expected)
         || watch_p.parse(pos, query, expected);
->>>>>>> 8c1b11e1
 
     if (!parsed)
         return false;
