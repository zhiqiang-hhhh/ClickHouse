#include <DataTypes/DataTypeNumberBase.h>
#include <Columns/ColumnVector.h>
#include <Columns/ColumnConst.h>
#include <IO/ReadHelpers.h>
#include <IO/WriteHelpers.h>
#include <Common/NaNUtils.h>
#include <DataTypes/FormatSettingsJSON.h>


namespace DB
{

template <typename T>
void DataTypeNumberBase<T>::serializeText(const IColumn & column, size_t row_num, WriteBuffer & ostr) const
{
    writeText(static_cast<const ColumnVector<T> &>(column).getData()[row_num], ostr);
}

template <typename T>
void DataTypeNumberBase<T>::serializeTextEscaped(const IColumn & column, size_t row_num, WriteBuffer & ostr) const
{
    serializeText(column, row_num, ostr);
}


template <typename T>
static void readTextUnsafeIfIntegral(typename std::enable_if<std::is_integral<T>::value && std::is_arithmetic<T>::value, T>::type & x, ReadBuffer & istr)
{
    readIntTextUnsafe(x, istr);
}

template <typename T>
static void readTextUnsafeIfIntegral(typename std::enable_if<!std::is_integral<T>::value || !std::is_arithmetic<T>::value, T>::type & x, ReadBuffer & istr)
{
    readText(x, istr);
}

template <typename T>
static void deserializeText(IColumn & column, ReadBuffer & istr)
{
    T x;
    readTextUnsafeIfIntegral<T>(x, istr);
    static_cast<ColumnVector<T> &>(column).getData().push_back(x);
}


template <typename T>
void DataTypeNumberBase<T>::deserializeTextEscaped(IColumn & column, ReadBuffer & istr) const
{
    deserializeText<T>(column, istr);
}

template <typename T>
void DataTypeNumberBase<T>::serializeTextQuoted(const IColumn & column, size_t row_num, WriteBuffer & ostr) const
{
    serializeText(column, row_num, ostr);
}

template <typename T>
void DataTypeNumberBase<T>::deserializeTextQuoted(IColumn & column, ReadBuffer & istr) const
{
    deserializeText<T>(column, istr);
}


template <typename T>
<<<<<<< HEAD
void DataTypeNumberBase<T>::serializeTextJSON(const IColumn & column, size_t row_num, WriteBuffer & ostr, const FormatSettingsJSON & settings) const
{
=======
static inline typename std::enable_if<std::is_floating_point<T>::value, void>::type writeDenormalNumber(T x, WriteBuffer & ostr)
{
    if (std::signbit(x))
    {
        if (isNaN(x))
            writeCString("-nan", ostr);
        else
            writeCString("-inf", ostr);
    }
    else
    {
        if (isNaN(x))
            writeCString("nan", ostr);
        else
            writeCString("inf", ostr);
    }
}

template <typename T>
static inline typename std::enable_if<!std::is_floating_point<T>::value, void>::type writeDenormalNumber(T x, WriteBuffer & ostr) {}


template <typename T>
void DataTypeNumberBase<T>::serializeTextJSON(const IColumn & column, size_t row_num, WriteBuffer & ostr, const FormatSettingsJSON & settings) const
{
>>>>>>> 5241a8b0
    auto x = static_cast<const ColumnVector<T> &>(column).getData()[row_num];
    bool is_finite = isFinite(x);

    const bool need_quote = (std::is_integral<T>::value && (sizeof(T) == 8) && settings.force_quoting_64bit_integers)
        || (settings.output_format_json_quote_denormals && !is_finite);

    if (need_quote)
        writeChar('"', ostr);

    if (is_finite)
        writeText(x, ostr);
    else if (!settings.output_format_json_quote_denormals)
        writeCString("null", ostr);
    else
<<<<<<< HEAD
    {
        if (std::signbit(x))
        {
            if (isNaN(x))
                writeCString("-nan", ostr);
            else
                writeCString("-inf", ostr);
        }
        else
        {
            if (isNaN(x))
                writeCString("nan", ostr);
            else
                writeCString("inf", ostr);
        }
    }
=======
        writeDenormalNumber(x, ostr);
>>>>>>> 5241a8b0

    if (need_quote)
        writeChar('"', ostr);
}

template <typename T>
void DataTypeNumberBase<T>::deserializeTextJSON(IColumn & column, ReadBuffer & istr) const
{
    static constexpr bool is_uint8 = std::is_same<T, UInt8>::value;
    static constexpr bool is_int8 = std::is_same<T, Int8>::value;

    bool has_quote = false;
    if (!istr.eof() && *istr.position() == '"')        /// We understand the number both in quotes and without.
    {
        has_quote = true;
        ++istr.position();
    }

    FieldType x;

    /// null
    if (!has_quote && !istr.eof() && *istr.position() == 'n')
    {
        ++istr.position();
        assertString("ull", istr);

        x = NaNOrZero<T>();
    }
    else
    {
        if (is_uint8 || is_int8)
        {
            // extra conditions to parse true/false strings into 1/0
            if (istr.eof())
                throwReadAfterEOF();
            if (*istr.position() == 't' || *istr.position() == 'f')
            {
                bool tmp = false;
                readBoolTextWord(tmp, istr);
                x = tmp;
            }
            else
                readText(x, istr);
        }
        else
        {
            readText(x, istr);
        }

        if (has_quote)
            assertChar('"', istr);
    }

    static_cast<ColumnVector<T> &>(column).getData().push_back(x);
}

template <typename T>
void DataTypeNumberBase<T>::serializeTextCSV(const IColumn & column, size_t row_num, WriteBuffer & ostr) const
{
    serializeText(column, row_num, ostr);
}

template <typename T>
void DataTypeNumberBase<T>::deserializeTextCSV(IColumn & column, ReadBuffer & istr, const char delimiter) const
{
    FieldType x;
    readCSV(x, istr);
    static_cast<ColumnVector<T> &>(column).getData().push_back(x);
}

template <typename T>
Field DataTypeNumberBase<T>::getDefault() const
{
    return typename NearestFieldType<FieldType>::Type();
}

template <typename T>
void DataTypeNumberBase<T>::serializeBinary(const Field & field, WriteBuffer & ostr) const
{
    /// ColumnVector<T>::value_type is a narrower type. For example, UInt8, when the Field type is UInt64
    typename ColumnVector<T>::value_type x = get<typename NearestFieldType<FieldType>::Type>(field);
    writeBinary(x, ostr);
}

template <typename T>
void DataTypeNumberBase<T>::deserializeBinary(Field & field, ReadBuffer & istr) const
{
    typename ColumnVector<T>::value_type x;
    readBinary(x, istr);
    field = typename NearestFieldType<FieldType>::Type(x);
}

template <typename T>
void DataTypeNumberBase<T>::serializeBinary(const IColumn & column, size_t row_num, WriteBuffer & ostr) const
{
    writeBinary(static_cast<const ColumnVector<T> &>(column).getData()[row_num], ostr);
}

template <typename T>
void DataTypeNumberBase<T>::deserializeBinary(IColumn & column, ReadBuffer & istr) const
{
    typename ColumnVector<T>::value_type x;
    readBinary(x, istr);
    static_cast<ColumnVector<T> &>(column).getData().push_back(x);
}

template <typename T>
void DataTypeNumberBase<T>::serializeBinaryBulk(const IColumn & column, WriteBuffer & ostr, size_t offset, size_t limit) const
{
    const typename ColumnVector<T>::Container_t & x = typeid_cast<const ColumnVector<T> &>(column).getData();

    size_t size = x.size();

    if (limit == 0 || offset + limit > size)
        limit = size - offset;

    ostr.write(reinterpret_cast<const char *>(&x[offset]), sizeof(typename ColumnVector<T>::value_type) * limit);
}

template <typename T>
void DataTypeNumberBase<T>::deserializeBinaryBulk(IColumn & column, ReadBuffer & istr, size_t limit, double avg_value_size_hint) const
{
    typename ColumnVector<T>::Container_t & x = typeid_cast<ColumnVector<T> &>(column).getData();
    size_t initial_size = x.size();
    x.resize(initial_size + limit);
    size_t size = istr.readBig(reinterpret_cast<char*>(&x[initial_size]), sizeof(typename ColumnVector<T>::value_type) * limit);
    x.resize(initial_size + size / sizeof(typename ColumnVector<T>::value_type));
}

template <typename T>
ColumnPtr DataTypeNumberBase<T>::createColumn() const
{
    return std::make_shared<ColumnVector<T>>();
}

template <typename T>
ColumnPtr DataTypeNumberBase<T>::createConstColumn(size_t size, const Field & field) const
{
    return std::make_shared<ColumnConst<FieldType>>(size, get<typename NearestFieldType<FieldType>::Type>(field));
}


/// Explicit template instantiations - to avoid code bloat in headers.
template class DataTypeNumberBase<UInt8>;
template class DataTypeNumberBase<UInt16>;
template class DataTypeNumberBase<UInt32>;
template class DataTypeNumberBase<UInt64>;
template class DataTypeNumberBase<UInt128>;
template class DataTypeNumberBase<Int8>;
template class DataTypeNumberBase<Int16>;
template class DataTypeNumberBase<Int32>;
template class DataTypeNumberBase<Int64>;
template class DataTypeNumberBase<Float32>;
template class DataTypeNumberBase<Float64>;
}<|MERGE_RESOLUTION|>--- conflicted
+++ resolved
@@ -64,10 +64,6 @@
 
 
 template <typename T>
-<<<<<<< HEAD
-void DataTypeNumberBase<T>::serializeTextJSON(const IColumn & column, size_t row_num, WriteBuffer & ostr, const FormatSettingsJSON & settings) const
-{
-=======
 static inline typename std::enable_if<std::is_floating_point<T>::value, void>::type writeDenormalNumber(T x, WriteBuffer & ostr)
 {
     if (std::signbit(x))
@@ -93,7 +89,6 @@
 template <typename T>
 void DataTypeNumberBase<T>::serializeTextJSON(const IColumn & column, size_t row_num, WriteBuffer & ostr, const FormatSettingsJSON & settings) const
 {
->>>>>>> 5241a8b0
     auto x = static_cast<const ColumnVector<T> &>(column).getData()[row_num];
     bool is_finite = isFinite(x);
 
@@ -108,26 +103,7 @@
     else if (!settings.output_format_json_quote_denormals)
         writeCString("null", ostr);
     else
-<<<<<<< HEAD
-    {
-        if (std::signbit(x))
-        {
-            if (isNaN(x))
-                writeCString("-nan", ostr);
-            else
-                writeCString("-inf", ostr);
-        }
-        else
-        {
-            if (isNaN(x))
-                writeCString("nan", ostr);
-            else
-                writeCString("inf", ostr);
-        }
-    }
-=======
         writeDenormalNumber(x, ostr);
->>>>>>> 5241a8b0
 
     if (need_quote)
         writeChar('"', ostr);
