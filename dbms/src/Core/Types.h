#pragma once

#include <string>
#include <vector>
#include <cstdint>


namespace DB
{

/// Data types for representing elementary values from a database in RAM.

struct Null {};

using UInt8 = uint8_t;
using UInt16 = uint16_t;
using UInt32 = uint32_t;
using UInt64 = uint64_t;

using Int8 = int8_t;
using Int16 = int16_t;
using Int32 = int32_t;
using Int64 = int64_t;

using Float32 = float;
using Float64 = double;

using String = std::string;


/** Note that for types not used in DB, IsNumber is false.
  */
template <typename T> constexpr bool IsNumber = false;

template <> constexpr bool IsNumber<UInt8> = true;
template <> constexpr bool IsNumber<UInt16> = true;
template <> constexpr bool IsNumber<UInt32> = true;
template <> constexpr bool IsNumber<UInt64> = true;
template <> constexpr bool IsNumber<Int8> = true;
template <> constexpr bool IsNumber<Int16> = true;
template <> constexpr bool IsNumber<Int32> = true;
template <> constexpr bool IsNumber<Int64> = true;
template <> constexpr bool IsNumber<Float32> = true;
template <> constexpr bool IsNumber<Float64> = true;

template <typename T> struct TypeName;

template <> struct TypeName<UInt8>   { static const char * get() { return "UInt8";   } };
template <> struct TypeName<UInt16>  { static const char * get() { return "UInt16";  } };
template <> struct TypeName<UInt32>  { static const char * get() { return "UInt32";  } };
template <> struct TypeName<UInt64>  { static const char * get() { return "UInt64";  } };
template <> struct TypeName<Int8>    { static const char * get() { return "Int8";    } };
template <> struct TypeName<Int16>   { static const char * get() { return "Int16";   } };
template <> struct TypeName<Int32>   { static const char * get() { return "Int32";   } };
template <> struct TypeName<Int64>   { static const char * get() { return "Int64";   } };
template <> struct TypeName<Float32> { static const char * get() { return "Float32"; } };
template <> struct TypeName<Float64> { static const char * get() { return "Float64"; } };
template <> struct TypeName<String>  { static const char * get() { return "String";  } };

enum class TypeIndex
{
    None = 0,
    UInt8,
    UInt16,
    UInt32,
    UInt64,
    UInt128,
    Int8,
    Int16,
    Int32,
    Int64,
    Int128,
    Float32,
    Float64,
    Date,
    DateTime,
    String,
    FixedString,
    Enum8,
    Enum16,
    Dec32,
    Dec64,
    Dec128,
    UUID,
};

template <typename T> struct TypeId;
template <> struct TypeId<UInt8>    { static constexpr const TypeIndex value = TypeIndex::UInt8;  };
template <> struct TypeId<UInt16>   { static constexpr const TypeIndex value = TypeIndex::UInt16;  };
template <> struct TypeId<UInt32>   { static constexpr const TypeIndex value = TypeIndex::UInt32;  };
template <> struct TypeId<UInt64>   { static constexpr const TypeIndex value = TypeIndex::UInt64;  };
template <> struct TypeId<Int8>     { static constexpr const TypeIndex value = TypeIndex::Int8;  };
template <> struct TypeId<Int16>    { static constexpr const TypeIndex value = TypeIndex::Int16; };
template <> struct TypeId<Int32>    { static constexpr const TypeIndex value = TypeIndex::Int32; };
template <> struct TypeId<Int64>    { static constexpr const TypeIndex value = TypeIndex::Int64; };
template <> struct TypeId<Float32>  { static constexpr const TypeIndex value = TypeIndex::Float32;  };
template <> struct TypeId<Float64>  { static constexpr const TypeIndex value = TypeIndex::Float64;  };

/// Not a data type in database, defined just for convenience.
using Strings = std::vector<String>;

}

#if 1 /// __int128
namespace DB
{

using Int128 = __int128;
template <> constexpr bool IsNumber<Int128> = true;
template <> struct TypeName<Int128>  { static const char * get() { return "Int128";  } };
template <> struct TypeId<Int128>   { static constexpr const TypeIndex value = TypeIndex::Int128; };

}

namespace std
{

template <> struct is_signed<__int128>
{
    static constexpr bool value = true;
};

template <> struct is_unsigned<__int128>
{
    static constexpr bool value = false;
};

template <> struct is_integral<__int128>
{
    static constexpr bool value = true;
};

template <> struct is_arithmetic<__int128>
{
    static constexpr bool value = true;
};

}
#endif


namespace DB
{
    /// Own FieldType for Decimal.
    /// It is only a "storage" for decimal. To perform operations, you also have to provide a scale (number of digits after point).
    template <typename T>
    struct Decimal
    {
        using NativeType = T;

        Decimal() = default;
        Decimal(Decimal<T> &&) = default;
        Decimal(const Decimal<T> &) = default;

        Decimal(const T & value_)
        :   value(value_)
        {}

        template <typename U>
        Decimal(const Decimal<U> & x)
        :   value(x)
        {}

        constexpr Decimal<T> & operator = (Decimal<T> &&) = default;
        constexpr Decimal<T> & operator = (const Decimal<T> &) = default;

        operator T () const { return value; }

        const Decimal<T> & operator += (const T & x) { value += x; return *this; }
        const Decimal<T> & operator -= (const T & x) { value -= x; return *this; }
        const Decimal<T> & operator *= (const T & x) { value *= x; return *this; }
        const Decimal<T> & operator /= (const T & x) { value /= x; return *this; }
        const Decimal<T> & operator %= (const T & x) { value %= x; return *this; }

        T value;
    };

    using Decimal32 = Decimal<Int32>;
    using Decimal64 = Decimal<Int64>;
    using Decimal128 = Decimal<Int128>;

    template <> struct TypeName<Decimal32>   { static const char * get() { return "Decimal32";   } };
    template <> struct TypeName<Decimal64>   { static const char * get() { return "Decimal64";   } };
    template <> struct TypeName<Decimal128>  { static const char * get() { return "Decimal128";  } };

<<<<<<< HEAD
    template <> struct TypeId<Dec32>    { static constexpr const TypeIndex value = TypeIndex::Dec32; };
    template <> struct TypeId<Dec64>    { static constexpr const TypeIndex value = TypeIndex::Dec64; };
    template <> struct TypeId<Dec128>   { static constexpr const TypeIndex value = TypeIndex::Dec128; };

    template <typename T>
    inline constexpr bool decTrait() { return false; }
    template <> constexpr bool decTrait<Dec32>() { return true; }
    template <> constexpr bool decTrait<Dec64>() { return true; }
    template <> constexpr bool decTrait<Dec128>() { return true; }
=======
    template <> struct TypeId<Decimal32>    { static constexpr const size_t value = 16; };
    template <> struct TypeId<Decimal64>    { static constexpr const size_t value = 17; };
    template <> struct TypeId<Decimal128>   { static constexpr const size_t value = 18; };

    template <typename T>
    constexpr bool IsDecimalNumber = false;
    template <> constexpr bool IsDecimalNumber<Decimal32> = true;
    template <> constexpr bool IsDecimalNumber<Decimal64> = true;
    template <> constexpr bool IsDecimalNumber<Decimal128> = true;
>>>>>>> 51df4222
}<|MERGE_RESOLUTION|>--- conflicted
+++ resolved
@@ -78,9 +78,9 @@
     FixedString,
     Enum8,
     Enum16,
-    Dec32,
-    Dec64,
-    Dec128,
+    Decimal32,
+    Decimal64,
+    Decimal128,
     UUID,
 };
 
@@ -183,25 +183,13 @@
     template <> struct TypeName<Decimal64>   { static const char * get() { return "Decimal64";   } };
     template <> struct TypeName<Decimal128>  { static const char * get() { return "Decimal128";  } };
 
-<<<<<<< HEAD
-    template <> struct TypeId<Dec32>    { static constexpr const TypeIndex value = TypeIndex::Dec32; };
-    template <> struct TypeId<Dec64>    { static constexpr const TypeIndex value = TypeIndex::Dec64; };
-    template <> struct TypeId<Dec128>   { static constexpr const TypeIndex value = TypeIndex::Dec128; };
-
-    template <typename T>
-    inline constexpr bool decTrait() { return false; }
-    template <> constexpr bool decTrait<Dec32>() { return true; }
-    template <> constexpr bool decTrait<Dec64>() { return true; }
-    template <> constexpr bool decTrait<Dec128>() { return true; }
-=======
-    template <> struct TypeId<Decimal32>    { static constexpr const size_t value = 16; };
-    template <> struct TypeId<Decimal64>    { static constexpr const size_t value = 17; };
-    template <> struct TypeId<Decimal128>   { static constexpr const size_t value = 18; };
+    template <> struct TypeId<Decimal32>    { static constexpr const TypeIndex value = TypeIndex::Decimal32; };
+    template <> struct TypeId<Decimal64>    { static constexpr const TypeIndex value = TypeIndex::Decimal64; };
+    template <> struct TypeId<Decimal128>   { static constexpr const TypeIndex value = TypeIndex::Decimal128; };
 
     template <typename T>
     constexpr bool IsDecimalNumber = false;
     template <> constexpr bool IsDecimalNumber<Decimal32> = true;
     template <> constexpr bool IsDecimalNumber<Decimal64> = true;
     template <> constexpr bool IsDecimalNumber<Decimal128> = true;
->>>>>>> 51df4222
 }