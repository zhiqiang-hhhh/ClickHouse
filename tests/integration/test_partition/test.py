import pytest
import logging
from helpers.cluster import ClickHouseCluster
from helpers.test_tools import TSV
from helpers.test_tools import assert_eq_with_retry
from helpers.wait_for_helpers import wait_for_delete_inactive_parts
from helpers.wait_for_helpers import wait_for_delete_empty_parts

cluster = ClickHouseCluster(__file__)
instance = cluster.add_instance(
    "instance",
    main_configs=[
        "configs/testkeeper.xml",
    ],
)
q = instance.query
path_to_data = "/var/lib/clickhouse/"


@pytest.fixture(scope="module")
def started_cluster():
    try:
        cluster.start()
        q(
            "CREATE DATABASE test ENGINE = Ordinary",
            settings={"allow_deprecated_database_ordinary": 1},
        )  # Different path in shadow/ with Atomic

        yield cluster

    finally:
        cluster.shutdown()


@pytest.fixture
def partition_table_simple(started_cluster):
    q("DROP TABLE IF EXISTS test.partition_simple")
    q(
        "CREATE TABLE test.partition_simple (date MATERIALIZED toDate(0), x UInt64, sample_key MATERIALIZED intHash64(x)) "
        "ENGINE=MergeTree PARTITION BY date SAMPLE BY sample_key ORDER BY (date,x,sample_key) "
        "SETTINGS index_granularity=8192, index_granularity_bytes=0, compress_marks=false, compress_primary_key=false"
    )
    q("INSERT INTO test.partition_simple ( x ) VALUES ( now() )")
    q("INSERT INTO test.partition_simple ( x ) VALUES ( now()+1 )")

    yield

    q("DROP TABLE test.partition_simple")


def test_partition_simple(partition_table_simple):
    q("ALTER TABLE test.partition_simple DETACH PARTITION 197001")
    q("ALTER TABLE test.partition_simple ATTACH PARTITION 197001")
    q("OPTIMIZE TABLE test.partition_simple")


def partition_complex_assert_columns_txt():
    path_to_parts = path_to_data + "data/test/partition_complex/"
    parts = TSV(
        q(
            "SELECT name FROM system.parts WHERE database='test' AND table='partition_complex'"
        )
    )
    assert len(parts) > 0
    for part_name in parts.lines:
        path_to_columns = path_to_parts + part_name + "/columns.txt"
        # 2 header lines + 3 columns
        assert (
            instance.exec_in_container(["wc", "-l", path_to_columns]).split()[0] == "5"
        )


def partition_complex_assert_checksums():
    # Do not check increment.txt - it can be changed by other tests with FREEZE
    cmd = [
        "bash",
        "-c",
        f"cd {path_to_data} && find shadow -type f -exec"
        + " md5sum {} \\; | grep partition_complex"
        " | sed 's shadow/[0-9]*/data/[a-z0-9_-]*/ shadow/1/data/test/ g' | sort | uniq",
    ]

    checksums = (
        "082814b5aa5109160d5c0c5aff10d4df\tshadow/1/data/test/partition_complex/19700102_2_2_0/k.bin\n"
        "082814b5aa5109160d5c0c5aff10d4df\tshadow/1/data/test/partition_complex/19700201_1_1_0/v1.bin\n"
        "13cae8e658e0ca4f75c56b1fc424e150\tshadow/1/data/test/partition_complex/19700102_2_2_0/minmax_p.idx\n"
        "25daad3d9e60b45043a70c4ab7d3b1c6\tshadow/1/data/test/partition_complex/19700102_2_2_0/partition.dat\n"
        "3726312af62aec86b64a7708d5751787\tshadow/1/data/test/partition_complex/19700201_1_1_0/partition.dat\n"
        "37855b06a39b79a67ea4e86e4a3299aa\tshadow/1/data/test/partition_complex/19700102_2_2_0/checksums.txt\n"
        "38e62ff37e1e5064e9a3f605dfe09d13\tshadow/1/data/test/partition_complex/19700102_2_2_0/v1.bin\n"
        "4ae71336e44bf9bf79d2752e234818a5\tshadow/1/data/test/partition_complex/19700102_2_2_0/k.mrk\n"
        "4ae71336e44bf9bf79d2752e234818a5\tshadow/1/data/test/partition_complex/19700102_2_2_0/p.mrk\n"
        "4ae71336e44bf9bf79d2752e234818a5\tshadow/1/data/test/partition_complex/19700102_2_2_0/v1.mrk\n"
        "4ae71336e44bf9bf79d2752e234818a5\tshadow/1/data/test/partition_complex/19700201_1_1_0/k.mrk\n"
        "4ae71336e44bf9bf79d2752e234818a5\tshadow/1/data/test/partition_complex/19700201_1_1_0/p.mrk\n"
        "4ae71336e44bf9bf79d2752e234818a5\tshadow/1/data/test/partition_complex/19700201_1_1_0/v1.mrk\n"
        "55a54008ad1ba589aa210d2629c1df41\tshadow/1/data/test/partition_complex/19700201_1_1_0/primary.idx\n"
        "5f087cb3e7071bf9407e095821e2af8f\tshadow/1/data/test/partition_complex/19700201_1_1_0/checksums.txt\n"
        "77d5af402ada101574f4da114f242e02\tshadow/1/data/test/partition_complex/19700102_2_2_0/columns.txt\n"
        "77d5af402ada101574f4da114f242e02\tshadow/1/data/test/partition_complex/19700201_1_1_0/columns.txt\n"
        "88cdc31ded355e7572d68d8cde525d3a\tshadow/1/data/test/partition_complex/19700201_1_1_0/p.bin\n"
        "9e688c58a5487b8eaf69c9e1005ad0bf\tshadow/1/data/test/partition_complex/19700102_2_2_0/primary.idx\n"
        "c0904274faa8f3f06f35666cc9c5bd2f\tshadow/1/data/test/partition_complex/19700102_2_2_0/default_compression_codec.txt\n"
        "c0904274faa8f3f06f35666cc9c5bd2f\tshadow/1/data/test/partition_complex/19700201_1_1_0/default_compression_codec.txt\n"
        "c4ca4238a0b923820dcc509a6f75849b\tshadow/1/data/test/partition_complex/19700102_2_2_0/count.txt\n"
        "c4ca4238a0b923820dcc509a6f75849b\tshadow/1/data/test/partition_complex/19700201_1_1_0/count.txt\n"
        "cfcb770c3ecd0990dcceb1bde129e6c6\tshadow/1/data/test/partition_complex/19700102_2_2_0/p.bin\n"
        "e2af3bef1fd129aea73a890ede1e7a30\tshadow/1/data/test/partition_complex/19700201_1_1_0/k.bin\n"
        "f2312862cc01adf34a93151377be2ddf\tshadow/1/data/test/partition_complex/19700201_1_1_0/minmax_p.idx\n"
    )

    assert TSV(instance.exec_in_container(cmd).replace("  ", "\t")) == TSV(checksums)


@pytest.fixture
def partition_table_complex(started_cluster):
    q("DROP TABLE IF EXISTS test.partition_complex")
    q(
        "CREATE TABLE test.partition_complex (p Date, k Int8, v1 Int8 MATERIALIZED k + 1) "
        "ENGINE = MergeTree PARTITION BY p ORDER BY k SETTINGS index_granularity=1, index_granularity_bytes=0, compress_marks=false, compress_primary_key=false"
    )
    q("INSERT INTO test.partition_complex (p, k) VALUES(toDate(31), 1)")
    q("INSERT INTO test.partition_complex (p, k) VALUES(toDate(1), 2)")

    yield

    q("DROP TABLE test.partition_complex")


def test_partition_complex(partition_table_complex):
    partition_complex_assert_columns_txt()

    q("ALTER TABLE test.partition_complex FREEZE")

    partition_complex_assert_checksums()

    q("ALTER TABLE test.partition_complex DETACH PARTITION 197001")
    q("ALTER TABLE test.partition_complex ATTACH PARTITION 197001")

    partition_complex_assert_columns_txt()

    q("ALTER TABLE test.partition_complex MODIFY COLUMN v1 Int8")

    # Check the backup hasn't changed
    partition_complex_assert_checksums()

    q("OPTIMIZE TABLE test.partition_complex")

    expected = TSV("31\t1\t2\n" "1\t2\t3")
    res = q("SELECT toUInt16(p), k, v1 FROM test.partition_complex ORDER BY k")
    assert TSV(res) == expected


@pytest.fixture
def cannot_attach_active_part_table(started_cluster):
    q("DROP TABLE IF EXISTS test.attach_active")
    q(
        "CREATE TABLE test.attach_active (n UInt64) ENGINE = MergeTree() PARTITION BY intDiv(n, 4) ORDER BY n SETTINGS compress_marks=false, compress_primary_key=false"
    )
    q("INSERT INTO test.attach_active SELECT number FROM system.numbers LIMIT 16")

    yield

    q("DROP TABLE test.attach_active")


def test_cannot_attach_active_part(cannot_attach_active_part_table):
    error = instance.client.query_and_get_error(
        "ALTER TABLE test.attach_active ATTACH PART '../1_2_2_0'"
    )
    print(error)
    assert 0 <= error.find("Invalid part name")

    res = q(
        "SElECT name FROM system.parts WHERE table='attach_active' AND database='test' ORDER BY name"
    )
    assert TSV(res) == TSV("0_1_1_0\n1_2_2_0\n2_3_3_0\n3_4_4_0")
    assert TSV(q("SElECT count(), sum(n) FROM test.attach_active")) == TSV("16\t120")


@pytest.fixture
def attach_check_all_parts_table(started_cluster):
    q("SYSTEM STOP MERGES")
    q("DROP TABLE IF EXISTS test.attach_partition")
    q(
<<<<<<< HEAD
        "CREATE TABLE test.attach_partition (n UInt64) "
        "ENGINE = MergeTree() "
        "PARTITION BY intDiv(n, 8) ORDER BY n"
=======
        "CREATE TABLE test.attach_partition (n UInt64) ENGINE = MergeTree() PARTITION BY intDiv(n, 8) ORDER BY n SETTINGS compress_marks=false, compress_primary_key=false"
>>>>>>> f64f0461
    )
    q(
        "INSERT INTO test.attach_partition SELECT number FROM system.numbers WHERE number % 2 = 0 LIMIT 8"
    )
    q(
        "INSERT INTO test.attach_partition SELECT number FROM system.numbers WHERE number % 2 = 1 LIMIT 8"
    )

    yield

    q("DROP TABLE test.attach_partition")
    q("SYSTEM START MERGES")


def test_attach_check_all_parts(attach_check_all_parts_table):
    q("ALTER TABLE test.attach_partition DETACH PARTITION 0")

    wait_for_delete_inactive_parts(instance, "test.attach_partition")
    wait_for_delete_empty_parts(instance, "test.attach_partition")

    path_to_detached = path_to_data + "data/test/attach_partition/detached/"
    instance.exec_in_container(["mkdir", "{}".format(path_to_detached + "0_5_5_0")])
    instance.exec_in_container(
        [
            "cp",
            "-pr",
            path_to_detached + "0_1_1_0",
            path_to_detached + "attaching_0_6_6_0",
        ]
    )
    instance.exec_in_container(
        [
            "cp",
            "-pr",
            path_to_detached + "0_3_3_0",
            path_to_detached + "deleting_0_7_7_0",
        ]
    )

    error = instance.client.query_and_get_error(
        "ALTER TABLE test.attach_partition ATTACH PARTITION 0"
    )
    assert 0 <= error.find("No columns in part 0_5_5_0") or 0 <= error.find(
        "No columns.txt in part 0_5_5_0"
    )

    parts = q(
        "SElECT name FROM system.parts "
        "WHERE table='attach_partition' AND database='test' AND active ORDER BY name"
    )
    assert TSV(parts) == TSV("1_2_2_0\n1_4_4_0")
    detached = q(
        "SELECT name FROM system.detached_parts "
        "WHERE table='attach_partition' AND database='test' ORDER BY name"
    )
    assert TSV(detached) == TSV(
        "0_1_1_0\n0_3_3_0\n0_5_5_0\nattaching_0_6_6_0\ndeleting_0_7_7_0"
    )

    instance.exec_in_container(["rm", "-r", path_to_detached + "0_5_5_0"])

    q("ALTER TABLE test.attach_partition ATTACH PARTITION 0")
    parts = q(
        "SElECT name FROM system.parts WHERE table='attach_partition' AND database='test' ORDER BY name"
    )
    expected = "0_5_5_0\n0_6_6_0\n1_2_2_0\n1_4_4_0"
    assert TSV(parts) == TSV(expected)
    assert TSV(q("SElECT count(), sum(n) FROM test.attach_partition")) == TSV("16\t120")

    detached = q(
        "SELECT name FROM system.detached_parts "
        "WHERE table='attach_partition' AND database='test' ORDER BY name"
    )
    assert TSV(detached) == TSV("attaching_0_6_6_0\ndeleting_0_7_7_0")


@pytest.fixture
def drop_detached_parts_table(started_cluster):
    q("SYSTEM STOP MERGES")
    q("DROP TABLE IF EXISTS test.drop_detached")
    q(
        "CREATE TABLE test.drop_detached (n UInt64) ENGINE = MergeTree() PARTITION BY intDiv(n, 8) ORDER BY n SETTINGS compress_marks=false, compress_primary_key=false"
    )
    q(
        "INSERT INTO test.drop_detached SELECT number FROM system.numbers WHERE number % 2 = 0 LIMIT 8"
    )
    q(
        "INSERT INTO test.drop_detached SELECT number FROM system.numbers WHERE number % 2 = 1 LIMIT 8"
    )

    yield

    q("DROP TABLE test.drop_detached")
    q("SYSTEM START MERGES")


def test_drop_detached_parts(drop_detached_parts_table):
    s = {"allow_drop_detached": 1}
    q("ALTER TABLE test.drop_detached DETACH PARTITION 0")
    q("ALTER TABLE test.drop_detached DETACH PARTITION 1")

    path_to_detached = path_to_data + "data/test/drop_detached/detached/"
    instance.exec_in_container(
        ["mkdir", "{}".format(path_to_detached + "attaching_0_6_6_0")]
    )
    instance.exec_in_container(
        ["mkdir", "{}".format(path_to_detached + "deleting_0_7_7_0")]
    )
    instance.exec_in_container(
        ["mkdir", "{}".format(path_to_detached + "any_other_name")]
    )
    instance.exec_in_container(
        ["mkdir", "{}".format(path_to_detached + "prefix_1_2_2_0_0")]
    )

    error = instance.client.query_and_get_error(
        "ALTER TABLE test.drop_detached DROP DETACHED PART '../1_2_2_0'", settings=s
    )
    assert 0 <= error.find("Invalid part name")

    q("ALTER TABLE test.drop_detached DROP DETACHED PART '0_1_1_0'", settings=s)

    error = instance.client.query_and_get_error(
        "ALTER TABLE test.drop_detached DROP DETACHED PART 'attaching_0_6_6_0'",
        settings=s,
    )
    assert 0 <= error.find("Cannot drop part")

    error = instance.client.query_and_get_error(
        "ALTER TABLE test.drop_detached DROP DETACHED PART 'deleting_0_7_7_0'",
        settings=s,
    )
    assert 0 <= error.find("Cannot drop part")

    q("ALTER TABLE test.drop_detached DROP DETACHED PART 'any_other_name'", settings=s)

    detached = q(
        "SElECT name FROM system.detached_parts WHERE table='drop_detached' AND database='test' ORDER BY name"
    )
    assert TSV(detached) == TSV(
        "0_3_3_0\n1_2_2_0\n1_4_4_0\nattaching_0_6_6_0\ndeleting_0_7_7_0\nprefix_1_2_2_0_0"
    )

    q("ALTER TABLE test.drop_detached DROP DETACHED PARTITION 1", settings=s)
    detached = q(
        "SElECT name FROM system.detached_parts WHERE table='drop_detached' AND database='test' ORDER BY name"
    )
    assert TSV(detached) == TSV("0_3_3_0\nattaching_0_6_6_0\ndeleting_0_7_7_0")


def test_system_detached_parts(drop_detached_parts_table):
    q(
        "create table sdp_0 (n int, x int) engine=MergeTree order by n SETTINGS compress_marks=false, compress_primary_key=false"
    )
    q(
        "create table sdp_1 (n int, x int) engine=MergeTree order by n partition by x SETTINGS compress_marks=false, compress_primary_key=false"
    )
    q(
        "create table sdp_2 (n int, x String) engine=MergeTree order by n partition by x SETTINGS compress_marks=false, compress_primary_key=false"
    )
    q(
        "create table sdp_3 (n int, x Enum('broken' = 0, 'all' = 1)) engine=MergeTree order by n partition by x"
    )

    for i in range(0, 4):
        q("system stop merges sdp_{}".format(i))
        q("insert into sdp_{} values (0, 0)".format(i))
        q("insert into sdp_{} values (1, 1)".format(i))
        for p in q(
            "select distinct partition_id from system.parts where table='sdp_{}'".format(
                i
            )
        )[:-1].split("\n"):
            q("alter table sdp_{} detach partition id '{}'".format(i, p))

    path_to_detached = path_to_data + "data/default/sdp_{}/detached/{}"
    for i in range(0, 4):
        instance.exec_in_container(
            ["mkdir", path_to_detached.format(i, "attaching_0_6_6_0")]
        )
        instance.exec_in_container(
            ["mkdir", path_to_detached.format(i, "deleting_0_7_7_0")]
        )
        instance.exec_in_container(
            ["mkdir", path_to_detached.format(i, "any_other_name")]
        )
        instance.exec_in_container(
            ["mkdir", path_to_detached.format(i, "prefix_1_2_2_0_0")]
        )

        instance.exec_in_container(
            ["mkdir", path_to_detached.format(i, "ignored_202107_714380_714380_0")]
        )
        instance.exec_in_container(
            ["mkdir", path_to_detached.format(i, "broken_202107_714380_714380_123")]
        )
        instance.exec_in_container(
            ["mkdir", path_to_detached.format(i, "clone_all_714380_714380_42")]
        )
        instance.exec_in_container(
            ["mkdir", path_to_detached.format(i, "clone_all_714380_714380_42_123")]
        )
        instance.exec_in_container(
            [
                "mkdir",
                path_to_detached.format(
                    i,
                    "broken-on-start_6711e2b2592d86d18fc0f260cf33ef2b_714380_714380_42_123",
                ),
            ]
        )

    res = q(
        "select system.detached_parts.* except (bytes_on_disk, `path`) from system.detached_parts where table like 'sdp_%' order by table, name"
    )
    assert (
        res == "default\tsdp_0\tall\tall_1_1_0\tdefault\t\t1\t1\t0\n"
        "default\tsdp_0\tall\tall_2_2_0\tdefault\t\t2\t2\t0\n"
        "default\tsdp_0\t\\N\tany_other_name\tdefault\t\\N\t\\N\t\\N\t\\N\n"
        "default\tsdp_0\t0\tattaching_0_6_6_0\tdefault\tattaching\t6\t6\t0\n"
        "default\tsdp_0\t6711e2b2592d86d18fc0f260cf33ef2b\tbroken-on-start_6711e2b2592d86d18fc0f260cf33ef2b_714380_714380_42_123\tdefault\tbroken-on-start\t714380\t714380\t42\n"
        "default\tsdp_0\t202107\tbroken_202107_714380_714380_123\tdefault\tbroken\t714380\t714380\t123\n"
        "default\tsdp_0\tall\tclone_all_714380_714380_42\tdefault\tclone\t714380\t714380\t42\n"
        "default\tsdp_0\tall\tclone_all_714380_714380_42_123\tdefault\tclone\t714380\t714380\t42\n"
        "default\tsdp_0\t0\tdeleting_0_7_7_0\tdefault\tdeleting\t7\t7\t0\n"
        "default\tsdp_0\t202107\tignored_202107_714380_714380_0\tdefault\tignored\t714380\t714380\t0\n"
        "default\tsdp_0\t1\tprefix_1_2_2_0_0\tdefault\tprefix\t2\t2\t0\n"
        "default\tsdp_1\t0\t0_1_1_0\tdefault\t\t1\t1\t0\n"
        "default\tsdp_1\t1\t1_2_2_0\tdefault\t\t2\t2\t0\n"
        "default\tsdp_1\t\\N\tany_other_name\tdefault\t\\N\t\\N\t\\N\t\\N\n"
        "default\tsdp_1\t0\tattaching_0_6_6_0\tdefault\tattaching\t6\t6\t0\n"
        "default\tsdp_1\t6711e2b2592d86d18fc0f260cf33ef2b\tbroken-on-start_6711e2b2592d86d18fc0f260cf33ef2b_714380_714380_42_123\tdefault\tbroken-on-start\t714380\t714380\t42\n"
        "default\tsdp_1\t202107\tbroken_202107_714380_714380_123\tdefault\tbroken\t714380\t714380\t123\n"
        "default\tsdp_1\tall\tclone_all_714380_714380_42\tdefault\tclone\t714380\t714380\t42\n"
        "default\tsdp_1\tall\tclone_all_714380_714380_42_123\tdefault\tclone\t714380\t714380\t42\n"
        "default\tsdp_1\t0\tdeleting_0_7_7_0\tdefault\tdeleting\t7\t7\t0\n"
        "default\tsdp_1\t202107\tignored_202107_714380_714380_0\tdefault\tignored\t714380\t714380\t0\n"
        "default\tsdp_1\t1\tprefix_1_2_2_0_0\tdefault\tprefix\t2\t2\t0\n"
        "default\tsdp_2\t58ed7160db50ea45e1c6aa694c8cbfd1\t58ed7160db50ea45e1c6aa694c8cbfd1_1_1_0\tdefault\t\t1\t1\t0\n"
        "default\tsdp_2\t6711e2b2592d86d18fc0f260cf33ef2b\t6711e2b2592d86d18fc0f260cf33ef2b_2_2_0\tdefault\t\t2\t2\t0\n"
        "default\tsdp_2\t\\N\tany_other_name\tdefault\t\\N\t\\N\t\\N\t\\N\n"
        "default\tsdp_2\t0\tattaching_0_6_6_0\tdefault\tattaching\t6\t6\t0\n"
        "default\tsdp_2\t6711e2b2592d86d18fc0f260cf33ef2b\tbroken-on-start_6711e2b2592d86d18fc0f260cf33ef2b_714380_714380_42_123\tdefault\tbroken-on-start\t714380\t714380\t42\n"
        "default\tsdp_2\t202107\tbroken_202107_714380_714380_123\tdefault\tbroken\t714380\t714380\t123\n"
        "default\tsdp_2\tall\tclone_all_714380_714380_42\tdefault\tclone\t714380\t714380\t42\n"
        "default\tsdp_2\tall\tclone_all_714380_714380_42_123\tdefault\tclone\t714380\t714380\t42\n"
        "default\tsdp_2\t0\tdeleting_0_7_7_0\tdefault\tdeleting\t7\t7\t0\n"
        "default\tsdp_2\t202107\tignored_202107_714380_714380_0\tdefault\tignored\t714380\t714380\t0\n"
        "default\tsdp_2\t1\tprefix_1_2_2_0_0\tdefault\tprefix\t2\t2\t0\n"
        "default\tsdp_3\t0\t0_1_1_0\tdefault\t\t1\t1\t0\n"
        "default\tsdp_3\t1\t1_2_2_0\tdefault\t\t2\t2\t0\n"
        "default\tsdp_3\t\\N\tany_other_name\tdefault\t\\N\t\\N\t\\N\t\\N\n"
        "default\tsdp_3\t0\tattaching_0_6_6_0\tdefault\tattaching\t6\t6\t0\n"
        "default\tsdp_3\t6711e2b2592d86d18fc0f260cf33ef2b\tbroken-on-start_6711e2b2592d86d18fc0f260cf33ef2b_714380_714380_42_123\tdefault\tbroken-on-start\t714380\t714380\t42\n"
        "default\tsdp_3\t202107\tbroken_202107_714380_714380_123\tdefault\tbroken\t714380\t714380\t123\n"
        "default\tsdp_3\tall\tclone_all_714380_714380_42\tdefault\tclone\t714380\t714380\t42\n"
        "default\tsdp_3\tall\tclone_all_714380_714380_42_123\tdefault\tclone\t714380\t714380\t42\n"
        "default\tsdp_3\t0\tdeleting_0_7_7_0\tdefault\tdeleting\t7\t7\t0\n"
        "default\tsdp_3\t202107\tignored_202107_714380_714380_0\tdefault\tignored\t714380\t714380\t0\n"
        "default\tsdp_3\t1\tprefix_1_2_2_0_0\tdefault\tprefix\t2\t2\t0\n"
    )

    for i in range(0, 4):
        for p in q(
            "select distinct partition_id from system.detached_parts where table='sdp_{}' and partition_id is not null".format(
                i
            )
        )[:-1].split("\n"):
            q("alter table sdp_{} attach partition id '{}'".format(i, p))

    assert (
        q("select n, x, count() from merge('default', 'sdp_') group by n, x")
        == "0\t0\t4\n1\t1\t4\n"
    )


def test_detached_part_dir_exists(started_cluster):
    q(
        "create table detached_part_dir_exists (n int) engine=MergeTree order by n SETTINGS compress_marks=false, compress_primary_key=false"
    )
    q("insert into detached_part_dir_exists select 1")  # will create all_1_1_0
    q(
        "alter table detached_part_dir_exists detach partition id 'all'"
    )  # will move all_1_1_0 to detached/all_1_1_0 and create all_1_1_1

    wait_for_delete_empty_parts(instance, "detached_part_dir_exists")

    q("detach table detached_part_dir_exists")
    q("attach table detached_part_dir_exists")
    q("insert into detached_part_dir_exists select 1")  # will create all_2_2_0
    q("insert into detached_part_dir_exists select 1")  # will create all_3_3_0
    instance.exec_in_container(
        [
            "bash",
            "-c",
            "mkdir /var/lib/clickhouse/data/default/detached_part_dir_exists/detached/all_2_2_0",
        ],
        privileged=True,
    )
    instance.exec_in_container(
        [
            "bash",
            "-c",
            "touch /var/lib/clickhouse/data/default/detached_part_dir_exists/detached/all_2_2_0/file",
        ],
        privileged=True,
    )
    q(
        "alter table detached_part_dir_exists detach partition id 'all'"
    )  # directories already exist, but it's ok
    assert (
        q(
            "select name from system.detached_parts where table='detached_part_dir_exists' order by name"
        )
        == "all_1_1_0\nall_1_1_0_try1\nall_2_2_0\nall_2_2_0_try1\n"
    )
    q("drop table detached_part_dir_exists")


def test_make_clone_in_detached(started_cluster):
    q(
        "create table clone_in_detached (n int, m String) engine=ReplicatedMergeTree('/clone_in_detached', '1') order by n SETTINGS compress_marks=false, compress_primary_key=false"
    )

    path = path_to_data + "data/default/clone_in_detached/"

    # broken part already detached
    q("insert into clone_in_detached values (42, '¯\_(ツ)_/¯')")
    instance.exec_in_container(["rm", path + "all_0_0_0/data.bin"])
    instance.exec_in_container(
        ["cp", "-r", path + "all_0_0_0", path + "detached/broken_all_0_0_0"]
    )
    assert_eq_with_retry(instance, "select * from clone_in_detached", "\n")
    assert ["broken_all_0_0_0",] == sorted(
        instance.exec_in_container(["ls", path + "detached/"]).strip().split("\n")
    )

    # there's a directory with the same name, but different content
    q("insert into clone_in_detached values (43, '¯\_(ツ)_/¯')")
    instance.exec_in_container(["rm", path + "all_1_1_0/data.bin"])
    instance.exec_in_container(
        ["cp", "-r", path + "all_1_1_0", path + "detached/broken_all_1_1_0"]
    )
    instance.exec_in_container(["rm", path + "detached/broken_all_1_1_0/primary.idx"])
    instance.exec_in_container(
        ["cp", "-r", path + "all_1_1_0", path + "detached/broken_all_1_1_0_try0"]
    )
    instance.exec_in_container(
        [
            "bash",
            "-c",
            "echo 'broken' > {}".format(
                path + "detached/broken_all_1_1_0_try0/checksums.txt"
            ),
        ]
    )
    assert_eq_with_retry(instance, "select * from clone_in_detached", "\n")
    assert [
        "broken_all_0_0_0",
        "broken_all_1_1_0",
        "broken_all_1_1_0_try0",
        "broken_all_1_1_0_try1",
    ] == sorted(
        instance.exec_in_container(["ls", path + "detached/"]).strip().split("\n")
    )

    # there are directories with the same name, but different content, and part already detached
    q("insert into clone_in_detached values (44, '¯\_(ツ)_/¯')")
    instance.exec_in_container(["rm", path + "all_2_2_0/data.bin"])
    instance.exec_in_container(
        ["cp", "-r", path + "all_2_2_0", path + "detached/broken_all_2_2_0"]
    )
    instance.exec_in_container(["rm", path + "detached/broken_all_2_2_0/primary.idx"])
    instance.exec_in_container(
        ["cp", "-r", path + "all_2_2_0", path + "detached/broken_all_2_2_0_try0"]
    )
    instance.exec_in_container(
        [
            "bash",
            "-c",
            "echo 'broken' > {}".format(
                path + "detached/broken_all_2_2_0_try0/checksums.txt"
            ),
        ]
    )
    instance.exec_in_container(
        ["cp", "-r", path + "all_2_2_0", path + "detached/broken_all_2_2_0_try1"]
    )
    assert_eq_with_retry(instance, "select * from clone_in_detached", "\n")
    assert [
        "broken_all_0_0_0",
        "broken_all_1_1_0",
        "broken_all_1_1_0_try0",
        "broken_all_1_1_0_try1",
        "broken_all_2_2_0",
        "broken_all_2_2_0_try0",
        "broken_all_2_2_0_try1",
    ] == sorted(
        instance.exec_in_container(["ls", path + "detached/"]).strip().split("\n")
    )<|MERGE_RESOLUTION|>--- conflicted
+++ resolved
@@ -183,13 +183,7 @@
     q("SYSTEM STOP MERGES")
     q("DROP TABLE IF EXISTS test.attach_partition")
     q(
-<<<<<<< HEAD
-        "CREATE TABLE test.attach_partition (n UInt64) "
-        "ENGINE = MergeTree() "
-        "PARTITION BY intDiv(n, 8) ORDER BY n"
-=======
         "CREATE TABLE test.attach_partition (n UInt64) ENGINE = MergeTree() PARTITION BY intDiv(n, 8) ORDER BY n SETTINGS compress_marks=false, compress_primary_key=false"
->>>>>>> f64f0461
     )
     q(
         "INSERT INTO test.attach_partition SELECT number FROM system.numbers WHERE number % 2 = 0 LIMIT 8"
