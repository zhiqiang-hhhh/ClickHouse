#!/usr/bin/env python3
# -*- coding: utf-8 -*-
import subprocess
import os
import getpass
import glob
import argparse
import logging
import signal
import subprocess
import sys
import string
import random


def random_str(length=6):
    alphabet = string.ascii_lowercase + string.digits
    return "".join(random.SystemRandom().choice(alphabet) for _ in range(length))


CUR_FILE_DIR = os.path.dirname(os.path.realpath(__file__))
DEFAULT_CLICKHOUSE_ROOT = os.path.abspath(os.path.join(CUR_FILE_DIR, "../../"))
CURRENT_WORK_DIR = os.getcwd()
VOLUME_NAME = "clickhouse_integration_tests"
CONTAINER_NAME = f"{VOLUME_NAME}_{random_str()}"

CONFIG_DIR_IN_REPO = "programs/server"
INTEGRATION_DIR_IN_REPO = "tests/integration"
SRC_DIR_IN_REPO = "src"

DIND_INTEGRATION_TESTS_IMAGE_NAME = "clickhouse/integration-tests-runner"


def check_args_and_update_paths(args):
    if args.clickhouse_root:
        if not os.path.isabs(args.clickhouse_root):
            CLICKHOUSE_ROOT = os.path.abspath(args.clickhouse_root)
        else:
            CLICKHOUSE_ROOT = args.clickhouse_root
    else:
        logging.info(
            "ClickHouse root is not set. Will use %s" % (DEFAULT_CLICKHOUSE_ROOT)
        )
        CLICKHOUSE_ROOT = DEFAULT_CLICKHOUSE_ROOT

    if not os.path.isabs(args.binary):
        args.binary = os.path.abspath(os.path.join(CURRENT_WORK_DIR, args.binary))

    if not args.odbc_bridge_binary:
        args.odbc_bridge_binary = os.path.join(
            os.path.dirname(args.binary), "clickhouse-odbc-bridge"
        )
    elif not os.path.isabs(args.odbc_bridge_binary):
        args.odbc_bridge_binary = os.path.abspath(
            os.path.join(CURRENT_WORK_DIR, args.odbc_bridge_binary)
        )

    if not args.library_bridge_binary:
        args.library_bridge_binary = os.path.join(
            os.path.dirname(args.binary), "clickhouse-library-bridge"
        )
    elif not os.path.isabs(args.library_bridge_binary):
        args.library_bridge_binary = os.path.abspath(
            os.path.join(CURRENT_WORK_DIR, args.library_bridge_binary)
        )

    if args.base_configs_dir:
        if not os.path.isabs(args.base_configs_dir):
            args.base_configs_dir = os.path.abspath(
                os.path.join(CURRENT_WORK_DIR, args.base_configs_dir)
            )
    else:
        args.base_configs_dir = os.path.abspath(
            os.path.join(CLICKHOUSE_ROOT, CONFIG_DIR_IN_REPO)
        )
        logging.info(
            "Base configs dir is not set. Will use %s" % (args.base_configs_dir)
        )

    if args.cases_dir:
        if not os.path.isabs(args.cases_dir):
            args.cases_dir = os.path.abspath(
                os.path.join(CURRENT_WORK_DIR, args.cases_dir)
            )
    else:
        args.cases_dir = os.path.abspath(
            os.path.join(CLICKHOUSE_ROOT, INTEGRATION_DIR_IN_REPO)
        )
        logging.info("Cases dir is not set. Will use %s" % (args.cases_dir))

    if args.src_dir:
        if not os.path.isabs(args.src_dir):
            args.src_dir = os.path.abspath(os.path.join(CURRENT_WORK_DIR, args.src_dir))
    else:
        args.src_dir = os.path.abspath(os.path.join(CLICKHOUSE_ROOT, SRC_DIR_IN_REPO))
        logging.info("src dir is not set. Will use %s" % (args.src_dir))

    logging.info(
        "base_configs_dir: {}, binary: {}, cases_dir: {} ".format(
            args.base_configs_dir, args.binary, args.cases_dir
        )
    )

    for path in [
        args.binary,
        args.odbc_bridge_binary,
        args.library_bridge_binary,
        args.base_configs_dir,
        args.cases_dir,
        CLICKHOUSE_ROOT,
    ]:
        if not os.path.exists(path):
            raise Exception("Path {} doesn't exist".format(path))

    if args.dockerd_volume:
        if not os.path.isabs(args.dockerd_volume):
            args.src_dir = os.path.abspath(
                os.path.join(CURRENT_WORK_DIR, args.dockerd_volume)
            )

    if (not os.path.exists(os.path.join(args.base_configs_dir, "config.xml"))) and (
        not os.path.exists(os.path.join(args.base_configs_dir, "config.yaml"))
    ):
        raise Exception(
            "No config.xml or config.yaml in {}".format(args.base_configs_dir)
        )

    if (not os.path.exists(os.path.join(args.base_configs_dir, "users.xml"))) and (
        not os.path.exists(os.path.join(args.base_configs_dir, "users.yaml"))
    ):
        raise Exception(
            "No users.xml or users.yaml in {}".format(args.base_configs_dir)
        )


def docker_kill_handler_handler(signum, frame):
    subprocess.check_call(
        'docker ps --all --quiet --filter name={name} --format="{{{{.ID}}}}"'.format(
            name=CONTAINER_NAME
        ),
        shell=True,
    )
    raise KeyboardInterrupt("Killed by Ctrl+C")


signal.signal(signal.SIGINT, docker_kill_handler_handler)

# Integration tests runner should allow to run tests on several versions of ClickHouse.
# Integration tests should be portable.
# To run integration tests following artfacts should be sufficient:
#   - clickhouse binaries (env CLICKHOUSE_TESTS_SERVER_BIN_PATH or --binary arg)
#   - clickhouse default configs(config.xml, users.xml) from same version as binary (env CLICKHOUSE_TESTS_BASE_CONFIG_DIR or --base-configs-dir arg)
#   - odbc bridge binary (env CLICKHOUSE_TESTS_ODBC_BRIDGE_BIN_PATH or --odbc-bridge-binary arg)
#   - library bridge binary (env CLICKHOUSE_TESTS_LIBRARY_BRIDGE_BIN_PATH or --library-bridge-binary)
#   - tests/integration directory with all test cases and configs (env CLICKHOUSE_TESTS_INTEGRATION_PATH or --cases-dir)
#
# 1) --clickhouse-root is only used to determine other paths on default places
# 2) path of runner script is used to determine paths for trivial case, when we run it from repository

if __name__ == "__main__":
    logging.basicConfig(
        level=logging.INFO,
        format="%(asctime)s [ %(process)d ] %(levelname)s : %(message)s (%(filename)s:%(lineno)s, %(funcName)s)",
    )
    parser = argparse.ArgumentParser(description="ClickHouse integration tests runner")

    parser.add_argument(
        "--binary",
        default=os.environ.get(
            "CLICKHOUSE_TESTS_SERVER_BIN_PATH",
            os.environ.get("CLICKHOUSE_TESTS_CLIENT_BIN_PATH", "/usr/bin/clickhouse"),
        ),
        help="Path to clickhouse binary. For example /usr/bin/clickhouse",
    )

    parser.add_argument(
        "--odbc-bridge-binary",
        default=os.environ.get("CLICKHOUSE_TESTS_ODBC_BRIDGE_BIN_PATH", ""),
        help="Path to clickhouse-odbc-bridge binary. Defaults to clickhouse-odbc-bridge in the same dir as clickhouse.",
    )

    parser.add_argument(
        "--library-bridge-binary",
        default=os.environ.get("CLICKHOUSE_TESTS_LIBRARY_BRIDGE_BIN_PATH", ""),
        help="Path to clickhouse-library-bridge binary. Defaults to clickhouse-library-bridge in the same dir as clickhouse.",
    )

    parser.add_argument(
        "--base-configs-dir",
        default=os.environ.get("CLICKHOUSE_TESTS_BASE_CONFIG_DIR"),
        help="Path to clickhouse base configs directory with config.xml/users.xml",
    )

    parser.add_argument(
        "--cases-dir",
        default=os.environ.get("CLICKHOUSE_TESTS_INTEGRATION_PATH"),
        help="Path to integration tests cases and configs directory. For example tests/integration in repository",
    )

    parser.add_argument(
        "--src-dir",
        default=os.environ.get("CLICKHOUSE_SRC_DIR"),
        help="Path to the 'src' directory in repository. Used to provide schemas (e.g. *.proto) for some tests when those schemas are located in the 'src' directory",
    )

    parser.add_argument(
        "--clickhouse-root",
        help="Path to repository root folder. Used to take configuration from repository default paths.",
    )

    parser.add_argument(
        "--command",
        default="",
        help="Set it to run some other command in container (for example bash)",
    )

    parser.add_argument(
        "--disable-net-host",
        action="store_true",
        default=False,
        help="Don't use net host in parent docker container",
    )

    parser.add_argument(
        "--network",
        help="Set network driver for runnner container (defaults to `host`)",
    )

    parser.add_argument(
        "--docker-image-version",
        default="latest",
        help="Version of docker image which runner will use to run tests",
    )

    parser.add_argument(
        "--docker-compose-images-tags",
        action="append",
        help="Set non-default tags for images used in docker compose recipes(yandex/my_container:my_tag)",
    )

    parser.add_argument(
        "-n", "--parallel", action="store", dest="parallel", help="Parallelism"
    )

    parser.add_argument(
        "--no-random",
        action="store",
        dest="no_random",
        help="Disable tests order randomization",
    )

    parser.add_argument(
        "--pre-pull",
        action="store_true",
        default=False,
        dest="pre_pull",
        help="Pull images for docker_compose before all other actions",
    )

    parser.add_argument(
        "-t",
        "--tests_list",
        action="store",
        nargs="+",
        default=[],
        dest="tests_list",
        help="List of tests to run",
    )

    parser.add_argument(
        "-k",
        "--keyword_expression",
        action="store",
        dest="keyword_expression",
        help="pytest keyword expression",
    )

    parser.add_argument(
        "--tmpfs",
        action="store_true",
        default=False,
        dest="tmpfs",
        help="Use tmpfs for dockerd files",
    )

    parser.add_argument(
        "--analyzer",
        action="store_true",
        default=False,
        dest="analyzer",
        help="Use new analyzer infrastructure",
    )

    parser.add_argument(
        "--cleanup-containers",
        action="store_true",
        default=False,
        dest="cleanup_containers",
        help="Remove all running containers on test session start",
    )

    parser.add_argument(
        "--dockerd-volume-dir",
        action="store",
        dest="dockerd_volume",
        help="Bind volume to this dir to use for dockerd files",
    )

    parser.add_argument("pytest_args", nargs="*", help="args for pytest command")

    args = parser.parse_args()

    check_args_and_update_paths(args)

    parallel_args = ""
    if args.parallel:
        parallel_args += "--dist=loadfile"
        parallel_args += " -n {}".format(args.parallel)

    rand_args = ""
    # if not args.no_random:
    #     rand_args += f"--random-seed={os.getpid()}"

    net = ""
    if args.network:
        net = "--net={}".format(args.network)
    elif not args.disable_net_host:
        net = "--net=host"

    env_tags = ""

    if args.docker_compose_images_tags is not None:
        for img_tag in args.docker_compose_images_tags:
            [image, tag] = img_tag.split(":")
            if image == "clickhouse/mysql-golang-client":
                env_tags += "-e {}={} ".format("DOCKER_MYSQL_GOLANG_CLIENT_TAG", tag)
            elif image == "clickhouse/dotnet-client":
                env_tags += "-e {}={} ".format("DOCKER_DOTNET_CLIENT_TAG", tag)
            elif image == "clickhouse/mysql-java-client":
                env_tags += "-e {}={} ".format("DOCKER_MYSQL_JAVA_CLIENT_TAG", tag)
            elif image == "clickhouse/mysql-js-client":
                env_tags += "-e {}={} ".format("DOCKER_MYSQL_JS_CLIENT_TAG", tag)
            elif image == "clickhouse/mysql-php-client":
                env_tags += "-e {}={} ".format("DOCKER_MYSQL_PHP_CLIENT_TAG", tag)
            elif image == "clickhouse/postgresql-java-client":
                env_tags += "-e {}={} ".format("DOCKER_POSTGRESQL_JAVA_CLIENT_TAG", tag)
            elif image == "clickhouse/integration-helper":
                env_tags += "-e {}={} ".format("DOCKER_HELPER_TAG", tag)
            elif image == "clickhouse/integration-test":
                env_tags += "-e {}={} ".format("DOCKER_BASE_TAG", tag)
            elif image == "clickhouse/kerberized-hadoop":
                env_tags += "-e {}={} ".format("DOCKER_KERBERIZED_HADOOP_TAG", tag)
            elif image == "clickhouse/kerberos-kdc":
                env_tags += "-e {}={} ".format("DOCKER_KERBEROS_KDC_TAG", tag)
            else:
                logging.info("Unknown image %s" % (image))

    # create named volume which will be used inside to store images and other docker related files,
    # to avoid redownloading it every time
    #
    # should be removed manually when not needed
    dockerd_internal_volume = ""
    if args.tmpfs:
        dockerd_internal_volume = "--tmpfs /var/lib/docker -e DOCKER_RAMDISK=true"
    elif args.dockerd_volume:
        dockerd_internal_volume = (
            "--mount type=bind,source={},target=/var/lib/docker".format(
                args.dockerd_volume
            )
        )
    else:
        try:
            subprocess.check_call(
                f"docker volume create {VOLUME_NAME}_volume", shell=True
            )
        except Exception as ex:
            print("Volume creation failed, probably it already exists, exception", ex)
        # TODO: this part cleans out stale volumes produced by container name
        # randomizer, we should remove it after Sep 2022
        try:
            subprocess.check_call(
                f"docker volume ls -q | grep '{VOLUME_NAME}_.*_volume' | xargs --no-run-if-empty docker volume rm",
                shell=True,
            )
        except Exception as ex:
            print("Probably, some stale volumes still there, just continue:", ex)
        # TODO END
        dockerd_internal_volume = f"--volume={VOLUME_NAME}_volume:/var/lib/docker"

    # If enabled we kill and remove containers before pytest session run.
    env_cleanup = ""
    if args.cleanup_containers:
        env_cleanup = "-e PYTEST_CLEANUP_CONTAINERS=1"
    # enable tty mode & interactive for docker if we have real tty
    tty = ""
    if sys.stdout.isatty() and sys.stdin.isatty():
        tty = "-it"

    # Remove old logs.
    for old_log_path in glob.glob(args.cases_dir + "/pytest*.log"):
        os.remove(old_log_path)

    if args.keyword_expression:
        args.pytest_args += ["-k", args.keyword_expression]

<<<<<<< HEAD
    use_analyzer = ""
    if args.analyzer:
        use_analyzer = "-e CLICKHOUSE_USE_NEW_ANALYZER=1"

    cmd_base = "docker run {net} {tty} --rm --name {name} --privileged \
        --volume={odbc_bridge_bin}:/clickhouse-odbc-bridge --volume={bin}:/clickhouse \
        --volume={library_bridge_bin}:/clickhouse-library-bridge \
        --volume={base_cfg}:/clickhouse-config --volume={cases_dir}:/ClickHouse/tests/integration \
        --volume={src_dir}/Server/grpc_protos:/ClickHouse/src/Server/grpc_protos \
        --volume=/run:/run/host:ro \
        {dockerd_internal_volume} -e DOCKER_CLIENT_TIMEOUT=300 -e COMPOSE_HTTP_TIMEOUT=600 \
        -e XTABLES_LOCKFILE=/run/host/xtables.lock {use_analyzer_var}\
        -e PYTHONUNBUFFERED=1 \
        {env_tags} {env_cleanup} -e PYTEST_OPTS='{parallel} {opts} {tests_list} {rand} -vvv' {img}".format(
        net=net,
        tty=tty,
        bin=args.binary,
        odbc_bridge_bin=args.odbc_bridge_binary,
        library_bridge_bin=args.library_bridge_binary,
        base_cfg=args.base_configs_dir,
        cases_dir=args.cases_dir,
        src_dir=args.src_dir,
        env_tags=env_tags,
        env_cleanup=env_cleanup,
        parallel=parallel_args,
        rand=rand_args,
        opts=" ".join(args.pytest_args).replace("'", "\\'"),
        tests_list=" ".join(args.tests_list),
        dockerd_internal_volume=dockerd_internal_volume,
        img=DIND_INTEGRATION_TESTS_IMAGE_NAME + ":" + args.docker_image_version,
        name=CONTAINER_NAME,
        use_analyzer_var=use_analyzer,
=======
    pytest_opts = " ".join(args.pytest_args).replace("'", "\\'")
    tests_list = " ".join(args.tests_list)
    cmd_base = (
        f"docker run {net} {tty} --rm --name {CONTAINER_NAME} "
        "--privileged --dns-search='.' "  # since recent dns search leaks from host
        f"--volume={args.odbc_bridge_binary}:/clickhouse-odbc-bridge "
        f"--volume={args.binary}:/clickhouse "
        f"--volume={args.library_bridge_binary}:/clickhouse-library-bridge "
        f"--volume={args.base_configs_dir}:/clickhouse-config "
        f"--volume={args.cases_dir}:/ClickHouse/tests/integration "
        f"--volume={args.src_dir}/Server/grpc_protos:/ClickHouse/src/Server/grpc_protos "
        f"--volume=/run:/run/host:ro {dockerd_internal_volume} {env_tags} {env_cleanup} "
        "-e DOCKER_CLIENT_TIMEOUT=300 -e COMPOSE_HTTP_TIMEOUT=600 -e PYTHONUNBUFFERED=1 "
        f"-e PYTEST_OPTS='{parallel_args} {pytest_opts} {tests_list} {rand_args} -vvv'"
        f" {DIND_INTEGRATION_TESTS_IMAGE_NAME}:{args.docker_image_version}"
>>>>>>> 2ab41ed6
    )

    cmd = cmd_base + " " + args.command
    cmd_pre_pull = (
        f"{cmd_base} find /compose -name docker_compose_*.yml "
        r"-exec docker-compose -f '{}' pull \;"
    )

    containers = subprocess.check_output(
        f"docker ps --all --quiet --filter name={CONTAINER_NAME} --format={{{{.ID}}}}",
        shell=True,
        universal_newlines=True,
    ).splitlines()
    if containers:
        print(f"Trying to kill containers name={CONTAINER_NAME} ids={containers}")
        subprocess.check_call(f"docker kill {' '.join(containers)}", shell=True)
        print(f"Containers {containers} killed")

    if args.pre_pull:
        print(("Running pre pull as: '" + cmd_pre_pull + "'."))
        subprocess.check_call(cmd_pre_pull, shell=True)

    print(("Running pytest container as: '" + cmd + "'."))
    subprocess.check_call(cmd, shell=True)<|MERGE_RESOLUTION|>--- conflicted
+++ resolved
@@ -403,40 +403,10 @@
     if args.keyword_expression:
         args.pytest_args += ["-k", args.keyword_expression]
 
-<<<<<<< HEAD
     use_analyzer = ""
     if args.analyzer:
         use_analyzer = "-e CLICKHOUSE_USE_NEW_ANALYZER=1"
 
-    cmd_base = "docker run {net} {tty} --rm --name {name} --privileged \
-        --volume={odbc_bridge_bin}:/clickhouse-odbc-bridge --volume={bin}:/clickhouse \
-        --volume={library_bridge_bin}:/clickhouse-library-bridge \
-        --volume={base_cfg}:/clickhouse-config --volume={cases_dir}:/ClickHouse/tests/integration \
-        --volume={src_dir}/Server/grpc_protos:/ClickHouse/src/Server/grpc_protos \
-        --volume=/run:/run/host:ro \
-        {dockerd_internal_volume} -e DOCKER_CLIENT_TIMEOUT=300 -e COMPOSE_HTTP_TIMEOUT=600 \
-        -e XTABLES_LOCKFILE=/run/host/xtables.lock {use_analyzer_var}\
-        -e PYTHONUNBUFFERED=1 \
-        {env_tags} {env_cleanup} -e PYTEST_OPTS='{parallel} {opts} {tests_list} {rand} -vvv' {img}".format(
-        net=net,
-        tty=tty,
-        bin=args.binary,
-        odbc_bridge_bin=args.odbc_bridge_binary,
-        library_bridge_bin=args.library_bridge_binary,
-        base_cfg=args.base_configs_dir,
-        cases_dir=args.cases_dir,
-        src_dir=args.src_dir,
-        env_tags=env_tags,
-        env_cleanup=env_cleanup,
-        parallel=parallel_args,
-        rand=rand_args,
-        opts=" ".join(args.pytest_args).replace("'", "\\'"),
-        tests_list=" ".join(args.tests_list),
-        dockerd_internal_volume=dockerd_internal_volume,
-        img=DIND_INTEGRATION_TESTS_IMAGE_NAME + ":" + args.docker_image_version,
-        name=CONTAINER_NAME,
-        use_analyzer_var=use_analyzer,
-=======
     pytest_opts = " ".join(args.pytest_args).replace("'", "\\'")
     tests_list = " ".join(args.tests_list)
     cmd_base = (
@@ -449,10 +419,9 @@
         f"--volume={args.cases_dir}:/ClickHouse/tests/integration "
         f"--volume={args.src_dir}/Server/grpc_protos:/ClickHouse/src/Server/grpc_protos "
         f"--volume=/run:/run/host:ro {dockerd_internal_volume} {env_tags} {env_cleanup} "
-        "-e DOCKER_CLIENT_TIMEOUT=300 -e COMPOSE_HTTP_TIMEOUT=600 -e PYTHONUNBUFFERED=1 "
+        f"-e DOCKER_CLIENT_TIMEOUT=300 -e COMPOSE_HTTP_TIMEOUT=600 {use_analyzer} -e PYTHONUNBUFFERED=1 "
         f"-e PYTEST_OPTS='{parallel_args} {pytest_opts} {tests_list} {rand_args} -vvv'"
         f" {DIND_INTEGRATION_TESTS_IMAGE_NAME}:{args.docker_image_version}"
->>>>>>> 2ab41ed6
     )
 
     cmd = cmd_base + " " + args.command
